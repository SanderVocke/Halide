--- conflicted
+++ resolved
@@ -2373,16 +2373,16 @@
         get_pipeline().realize(r, get_target());
     }
 
-<<<<<<< HEAD
-    std::shared_ptr<ExternsMap> get_externs_map() const override;
-=======
     // Return the Pipeline that has been built by the generate() method.
     // This method can only be used from a Generator that has a generate()
     // method (vs a build() method), and currently can only be called from
     // the schedule() method. (This may be relaxed in the future to allow
     // calling from generate() as long as all Outputs have been defined.)
     EXPORT Pipeline get_pipeline();
->>>>>>> 68eb79e7
+
+    // Return a map in which to register external code this Generator requires
+    // at link time.
+    std::shared_ptr<ExternsMap> get_externs_map() const override;
 
 protected:
     EXPORT GeneratorBase(size_t size, const void *introspection_helper);
