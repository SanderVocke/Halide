--- conflicted
+++ resolved
@@ -7,32 +7,20 @@
 	$(CXX) $(CXXFLAGS) -g -fno-rtti $(filter-out %.h,$^) -o $@ $(LDFLAGS) $(HALIDE_SYSTEM_LDFLAGS)
 
 $(BIN)/bilateral_grid.a: $(BIN)/bilateral_grid_exec
-<<<<<<< HEAD
-	@-mkdir -p $(BIN)
+	@mkdir -p $(@D)
 	$^ -o $(BIN) -f bilateral_grid target=$(HL_TARGET) auto_schedule=false
 
 $(BIN)/bilateral_grid_auto_schedule.a: $(BIN)/bilateral_grid_exec
-	@-mkdir -p $(BIN)
+	@mkdir -p $(@D)
 	$^ -o $(BIN) -f bilateral_grid_auto_schedule target=$(HL_TARGET)-no_runtime auto_schedule=true
-=======
-	@mkdir -p $(@D)
-	$^ -o $(BIN)  target=$(HL_TARGET)
->>>>>>> a9641fce
 
 $(BIN)/viz/bilateral_grid.a: $(BIN)/bilateral_grid_exec
 	@mkdir -p $(@D)
-	@mkdir -p $(@D)
 	$^ -o $(BIN)/viz target=$(HL_TARGET)-trace_loads-trace_stores-trace_realizations
 
-<<<<<<< HEAD
 $(BIN)/filter: $(BIN)/bilateral_grid.a $(BIN)/bilateral_grid_auto_schedule.a filter.cpp
-	@-mkdir -p $(BIN)
+	@mkdir -p $(@D)
 	$(CXX) $(CXXFLAGS) -O3 -ffast-math -Wall -Werror -I$(BIN) filter.cpp $(BIN)/bilateral_grid.a $(BIN)/bilateral_grid_auto_schedule.a -o $@ $(IMAGE_IO_FLAGS) $(LDFLAGS)
-=======
-$(BIN)/filter: $(BIN)/bilateral_grid.a filter.cpp
-	@mkdir -p $(@D)
-	$(CXX) $(CXXFLAGS) -O3 -ffast-math -Wall -Werror -I$(BIN) filter.cpp $(BIN)/bilateral_grid.a -o $@ $(IMAGE_IO_FLAGS) $(LDFLAGS)
->>>>>>> a9641fce
 $(BIN)/filter_viz: $(BIN)/viz/bilateral_grid.a filter.cpp
 	@mkdir -p $(@D)
 	$(CXX) $(CXXFLAGS) -O3 -ffast-math -Wall -Werror -I$(BIN)/viz filter.cpp $(BIN)/viz/bilateral_grid.a -o $@ $(IMAGE_IO_FLAGS) $(LDFLAGS)
