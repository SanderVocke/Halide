--- conflicted
+++ resolved
@@ -268,7 +268,7 @@
     if (buf->dev == 0)
         return true;
 
-    CUdeviceptr dev_ptr = (CUdeviceptr)get_device_handle(buf->dev);
+    CUdeviceptr dev_ptr = (CUdeviceptr)halide_get_device_handle(buf->dev);
 
     CUcontext ctx;
     CUresult result = cuPointerGetAttribute(&ctx, CU_POINTER_ATTRIBUTE_CONTEXT, dev_ptr);
@@ -334,21 +334,15 @@
     return 0;
 }
 
-<<<<<<< HEAD
 WEAK int halide_cuda_device_free(void *user_context, buffer_t* buf) {
     // halide_device_free, at present, can be exposed to clients and they
     // should be allowed to call halide_device_free on any buffer_t
-=======
-WEAK int halide_dev_free(void *user_context, struct buffer_t *buf) {
-    // halide_dev_free, at present, can be exposed to clients and they
-    // should be allowed to call halide_dev_free on any buffer_t
->>>>>>> de3cb3f5
     // including ones that have never been used with a GPU.
     if (buf->dev == 0) {
         return 0;
     }
 
-    CUdeviceptr dev_ptr = (CUdeviceptr)get_device_handle(buf->dev);
+    CUdeviceptr dev_ptr = (CUdeviceptr)halide_get_device_handle(buf->dev);
 
     debug(user_context)
         <<  "CUDA: halide_cuda_device_free (user_context: " << user_context
@@ -368,7 +362,7 @@
     CUresult err = cuMemFree(dev_ptr);
     // If cuMemFree fails, it isn't likely to succeed later, so just drop
     // the reference.
-    delete_device_wrapper(buf->dev);
+    halide_delete_device_wrapper(buf->dev);
     buf->dev = 0;
     if (err != CUDA_SUCCESS) {
         error(user_context) << "CUDA: cuMemFree failed: "
@@ -432,18 +426,7 @@
     return 0;
 }
 
-<<<<<<< HEAD
 WEAK int halide_cuda_device_malloc(void *user_context, buffer_t *buf) {
-=======
-namespace {
-__attribute__((destructor))
-WEAK void halide_cuda_cleanup() {
-    halide_release(NULL);
-}
-}
-
-WEAK int halide_dev_malloc(void *user_context, struct buffer_t *buf) {
->>>>>>> de3cb3f5
     debug(user_context)
         << "CUDA: halide_cuda_device_malloc (user_context: " << user_context
         << ", buf: " << buf << ")\n";
@@ -492,7 +475,7 @@
         debug(user_context) << (void *)p << "\n";
     }
     halide_assert(user_context, p);
-    buf->dev = new_device_wrapper((uint64_t)p, &cuda_device_interface);
+    buf->dev = halide_new_device_wrapper((uint64_t)p, &cuda_device_interface);
     if (buf->dev == 0) {
         error(user_context) << "CUDA: out of memory allocating device wrapper.\n";
         cuMemFree(p);
@@ -707,7 +690,7 @@
     for (size_t i = 0; i <= num_args; i++) { // Get NULL at end.
         if (arg_is_buffer[i]) {
             halide_assert(user_context, arg_sizes[i] == sizeof(uint64_t));
-            dev_handles[i] = get_device_handle(*(uint64_t *)args[i]);
+            dev_handles[i] = halide_get_device_handle(*(uint64_t *)args[i]);
             translated_args[i] = &(dev_handles[i]);
             debug(user_context) << "    halide_cuda_run translated arg" << i
                                 << " [" << (*((void **)translated_args[i])) << " ...]\n";
@@ -749,13 +732,13 @@
     if (buf->dev != 0) {
         return -2;
     }
-    buf->dev = new_device_wrapper(device_ptr, &cuda_device_interface);
+    buf->dev = halide_new_device_wrapper(device_ptr, &cuda_device_interface);
     if (buf->dev == 0) {
         return -1;
     }
 #if DEBUG_RUNTIME
     if (!validate_device_pointer(user_context, buf)) {
-        delete_device_wrapper(buf->dev);
+        halide_delete_device_wrapper(buf->dev);
         buf->dev = 0;
         return -3;
     }
@@ -767,9 +750,9 @@
     if (buf->dev == NULL) {
         return 0;
     }
-    halide_assert(user_context, get_device_interface(buf->dev) == &cuda_device_interface);
-    uint64_t dev_ptr = get_device_handle(buf->dev);
-    delete_device_wrapper(buf->dev);
+    halide_assert(user_context, halide_get_device_interface(buf->dev) == &cuda_device_interface);
+    uint64_t dev_ptr = halide_get_device_handle(buf->dev);
+    halide_delete_device_wrapper(buf->dev);
     buf->dev = 0;
     return (uintptr_t)dev_ptr;
 }
@@ -778,13 +761,20 @@
     if (buf->dev == NULL) {
         return 0;
     }
-    halide_assert(user_context, get_device_interface(buf->dev) == &cuda_device_interface);
-    uint64_t dev_ptr = get_device_handle(buf->dev);
+    halide_assert(user_context, halide_get_device_interface(buf->dev) == &cuda_device_interface);
+    uint64_t dev_ptr = halide_get_device_handle(buf->dev);
     return (uintptr_t)dev_ptr;
 }
 
 WEAK const halide_device_interface *halide_cuda_device_interface() {
     return &cuda_device_interface;
+}
+
+namespace {
+__attribute__((destructor))
+WEAK void halide_cuda_cleanup() {
+    halide_cuda_device_release(NULL);
+}
 }
 
 } // extern "C" linkage
