#include "Halide.h"

// This is a test of using the old buffer_t struct and having it
// auto-upgrade to the new one. We need some generator for which
// bounds inference does something, and with an extern definition.
class OldBufferT : public Halide::Generator<OldBufferT> {
public:
    Input<Buffer<int32_t>> in1{"in1", 2};
    Input<Buffer<int32_t>> in2{"in2", 2};
    Input<int>             scalar_param{"scalar_param", 1, 0, 64};

    Output<Buffer<int32_t>>  output{"output", 2};

    void generate() {
        Func f, g;
        Var x, y;
        f(x, y) = in1(x-1, y-1) + in1(x+1, y+3) + in2(x, y) + scalar_param;
        f.compute_root();

        if (get_target().has_gpu_feature()) {
            Var xi, yi;
            f.gpu_tile(x, y, xi, yi, 16, 16);
        }

        g.define_extern("extern_stage", {in2, f}, Int(32), 2,
                        NameMangling::Default,
                        true /* uses old buffer_t */);

<<<<<<< HEAD
        // Schedule the extern stage per tile to give the buffers a non-trivial min
        Func h;
        h(x, y) = g(x, y);
        Var xi, yi;
        h.tile(x, y, xi, yi, 8, 8);
        g.compute_at(h, x);

        return h;
=======
        // TODO(srj): this compute_root() is necessary only due to
        // https://github.com/halide/Halide/issues/2386 -- remove when fixed
        g.compute_root();

        output(x, y) = g(x, y);
>>>>>>> 905a57db
    }
};

HALIDE_REGISTER_GENERATOR(OldBufferT, old_buffer_t)<|MERGE_RESOLUTION|>--- conflicted
+++ resolved
@@ -26,22 +26,11 @@
                         NameMangling::Default,
                         true /* uses old buffer_t */);
 
-<<<<<<< HEAD
         // Schedule the extern stage per tile to give the buffers a non-trivial min
-        Func h;
-        h(x, y) = g(x, y);
+        output(x, y) = g(x, y);
         Var xi, yi;
-        h.tile(x, y, xi, yi, 8, 8);
-        g.compute_at(h, x);
-
-        return h;
-=======
-        // TODO(srj): this compute_root() is necessary only due to
-        // https://github.com/halide/Halide/issues/2386 -- remove when fixed
-        g.compute_root();
-
-        output(x, y) = g(x, y);
->>>>>>> 905a57db
+        output.tile(x, y, xi, yi, 8, 8);
+        g.compute_at(output, x);
     }
 };
 
