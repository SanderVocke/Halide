#include "InjectHostDevBufferCopies.h"

#include "CodeGen_GPU_Dev.h"
#include "Debug.h"
#include "IRMutator.h"
#include "IROperator.h"
#include "IRPrinter.h"
#include "Substitute.h"

#include <map>

namespace Halide {
namespace Internal {

using std::string;
using std::map;
using std::vector;
using std::set;
using std::pair;

Stmt call_extern_and_assert(const string& name, const vector<Expr>& args) {
    Expr call = Call::make(Int(32), name, args, Call::Extern);
    string call_result_name = unique_name(name + "_result");
    Expr call_result_var = Variable::make(Int(32), call_result_name);
    return LetStmt::make(call_result_name, call,
                         AssertStmt::make(EQ::make(call_result_var, 0), call_result_var));
}

namespace {

class FindBufferUsage : public IRVisitor {
    using IRVisitor::visit;

    void visit(const Load *op) {
        IRVisitor::visit(op);
        if (op->name == buffer) {
            devices_touched.insert(current_device_api);
        }
    }

    void visit(const Store *op) {
        IRVisitor::visit(op);
        if (op->name == buffer) {
            devices_touched.insert(current_device_api);
            devices_writing.insert(current_device_api);
        }
    }

    bool is_buffer_var(Expr e) {
        const Variable *var = e.as<Variable>();
        return var && (var->name == buffer + ".buffer");
    }

    void visit(const Call *op) {
        if (op->is_intrinsic(Call::image_load)) {
            internal_assert(op->args.size() >= 1);
            if (is_buffer_var(op->args[1])) {
                devices_touched.insert(current_device_api);
            }
            for (size_t i = 0; i < op->args.size(); i++) {
                if (i == 1) continue;
                op->args[i].accept(this);
            }
        } else if (op->is_intrinsic(Call::image_store)) {
            internal_assert(op->args.size() >= 1);
            if (is_buffer_var(op->args[1])) {
                devices_touched.insert(current_device_api);
                devices_writing.insert(current_device_api);
            }
            for (size_t i = 0; i < op->args.size(); i++) {
                if (i == 1) continue;
                op->args[i].accept(this);
            }
        } else if (op->is_intrinsic(Call::debug_to_file)) {
            internal_assert(op->args.size() == 3);
            if (is_buffer_var(op->args[2])) {
                devices_touched.insert(current_device_api);
                devices_writing.insert(current_device_api);
            }
        } else if (op->is_extern() && op->func.defined()) {
            // This is a call to an extern stage
            Function f(op->func);

            internal_assert((f.extern_arguments().size() + f.outputs()) == op->args.size()) <<
                "Mismatch between args size and extern_arguments size in call to " << op->name << "\n";

            // Check each buffer arg
            for (size_t i = 0; i < op->args.size(); i++) {
                if (is_buffer_var(op->args[i])) {
                    DeviceAPI extern_device_api = f.extern_function_device_api();
                    touched_by_extern = true;
                    if (i >= f.extern_arguments().size()) {
                        // An output. The extern stage is responsible
                        // for dealing with any device transitions for
                        // inputs.
                        devices_touched.insert(extern_device_api);
                        devices_writing.insert(extern_device_api);
                    }
                } else {
                    op->args[i].accept(this);
                }
            }
        } else {
            IRVisitor::visit(op);
        }
    }

    void visit(const For *op) {
        internal_assert(op->device_api != DeviceAPI::Default_GPU)
            << "A GPU API should have been selected by this stage in lowering\n";
        DeviceAPI old = current_device_api;
        if (op->device_api != DeviceAPI::None) {
            current_device_api = op->device_api;
        }
        IRVisitor::visit(op);
        current_device_api = old;
    }

    string buffer;
    DeviceAPI current_device_api;
public:
    std::set<DeviceAPI> devices_writing, devices_touched;
    // Any buffer passed to an extern stage may have had its dirty
    // bits and device allocation messed with.
    bool touched_by_extern = false;

    FindBufferUsage(const std::string &buf, DeviceAPI d) : buffer(buf), current_device_api(d) {}
};

// Inject the device copies, mallocs, and dirty flag setting for a
// single allocation. Sticks to the same loop level as the original
// allocation and treats the stmt as a serial sequence of leaf
// stmts. We walk this sequence of leaves, tracking what we know about
// the buffer as we go, sniffing usage within each leaf using
// FindBufferUsage, and injecting device buffer logic as needed.
class InjectBufferCopiesForSingleBuffer : public IRMutator2 {
    using IRMutator2::visit;

    // The buffer being managed
    string buffer;

    bool is_external;

    enum FlagState {
        Unknown,
        False,
        True
    };

    struct State {
        // What do we know about the dirty flags and the existence of a device allocation?
        FlagState device_dirty = Unknown, host_dirty = Unknown, device_allocation_exists = Unknown;

        // If it exists on a known device API, which device does it exist
        // on? Meaningless if device_allocation_exists is not True.
        DeviceAPI current_device = DeviceAPI::None;

        void union_with(const State &other) {
            if (device_dirty != other.device_dirty) {
                device_dirty = Unknown;
            }
            if (host_dirty != other.host_dirty) {
                host_dirty = Unknown;
            }
            if (device_allocation_exists != other.device_allocation_exists ||
                other.current_device != current_device) {
                device_allocation_exists = Unknown;
                current_device = DeviceAPI::None;
            }
        }
    } state;

    Expr buffer_var() {
        return Variable::make(type_of<struct halide_buffer_t *>(), buffer + ".buffer");
    }

    Stmt make_device_malloc(DeviceAPI target_device_api) {
        Expr device_interface = make_device_interface_call(target_device_api);
        Stmt device_malloc = call_extern_and_assert("halide_device_malloc",
                                                    {buffer_var(), device_interface});
        return device_malloc;
    }

    Stmt make_copy_to_host() {
        return call_extern_and_assert("halide_copy_to_host", {buffer_var()});
    }

    Stmt make_copy_to_device(DeviceAPI target_device_api) {
        Expr device_interface = make_device_interface_call(target_device_api);
        return call_extern_and_assert("halide_copy_to_device", {buffer_var(), device_interface});
    }

    Stmt make_host_dirty() {
        return Evaluate::make(Call::make(Int(32), Call::buffer_set_host_dirty,
                                         {buffer_var(), const_true()}, Call::Extern));
    }

    Stmt make_device_dirty() {
        return Evaluate::make(Call::make(Int(32), Call::buffer_set_device_dirty,
                                         {buffer_var(), const_true()}, Call::Extern));
    }

    Stmt make_device_free() {
        return call_extern_and_assert("halide_device_free", {buffer_var()});
    }

    Stmt do_copies(Stmt s) {
        // Sniff what happens to the buffer inside the stmt
        FindBufferUsage finder(buffer, DeviceAPI::Host);
        s.accept(&finder);

        // Insert any appropriate copies/allocations before, and set
        // dirty flags after. Do not recurse into the stmt.

        // First figure out what happened
        bool touched_on_host = finder.devices_touched.count(DeviceAPI::Host);
        bool touched_on_device = finder.devices_touched.size() > (touched_on_host ? 1 : 0);
        bool written_on_host = finder.devices_writing.count(DeviceAPI::Host);
        bool written_on_device = finder.devices_writing.size() > (touched_on_host ? 1 : 0);

        DeviceAPI touching_device = DeviceAPI::None;
        for (DeviceAPI d : finder.devices_touched) {
<<<<<<< HEAD
=======
            // TODO: looks dubious, but removing causes crashes in correctness_debug_to_file
            // with target=host-metal.
>>>>>>> 6a035395
            if (d == DeviceAPI::Host) continue;
            internal_assert(touching_device == DeviceAPI::None)
                << "Buffer " << buffer << " was touched on multiple devices within a single leaf Stmt!\n";
            touching_device = d;
        }

        // Then figure out what to do
        bool needs_device_malloc = (touched_on_device &&
                                    (state.device_allocation_exists != True));

        bool needs_device_flip = (state.device_allocation_exists != False &&
                                  state.current_device != touching_device &&
                                  state.current_device != DeviceAPI::None &&
                                  touching_device != DeviceAPI::None &&
                                  !is_external);

        // TODO: If only written on device, and entirely clobbered on
        // device, a copy-to-device is not actually necessary.
        bool needs_copy_to_device = (touched_on_device &&
                                     ((state.host_dirty != False) ||
                                      needs_device_flip));

        if (needs_copy_to_device) {
            // halide_copy_to_device already does a halide_device_malloc if necessary.
            needs_device_malloc = false;
        }

        // Device flips go via host memory
        bool needs_copy_to_host = ((touched_on_host || needs_device_flip) &&
                                   (state.device_dirty != False));

        bool needs_host_dirty = (written_on_host &&
                                 (state.host_dirty != True));

        bool needs_device_dirty = (written_on_device &&
                                   (state.device_dirty != True));

        vector<Stmt> stmts;

        // Then do it, updating what we know about the buffer
        if (needs_copy_to_host) {
            stmts.push_back(make_copy_to_host());
            state.device_dirty = False;
        }

        // When flipping a buffer between devices, we need to free the
        // old device memory before allocating the new one.
        if (needs_device_flip) {
            stmts.push_back(make_host_dirty());
            stmts.push_back(make_device_free());
            state.device_allocation_exists = False;
            state.device_dirty = False;
        }

        if (needs_copy_to_device) {
            stmts.push_back(make_copy_to_device(touching_device));
            state.host_dirty = False;
            state.device_allocation_exists = True;
            state.current_device = touching_device;
        }

        if (needs_device_malloc) {
            stmts.push_back(make_device_malloc(touching_device));
            state.device_allocation_exists = True;
            state.current_device = touching_device;
        }

        stmts.push_back(s);

        if (needs_host_dirty) {
            stmts.push_back(make_host_dirty());
            state.host_dirty = True;
        }

        if (needs_device_dirty) {
            stmts.push_back(make_device_dirty());
            state.device_dirty = True;
        }

        s = Block::make(stmts);

        if (finder.touched_by_extern) {
            // This buffer was passed to an extern stage. Unless we
            // explicitly marked it after the stmt ran, we no longer
            // know the state of the dirty bits.
            if (!needs_host_dirty) {
                state.host_dirty = Unknown;
            }
            if (!needs_device_dirty) {
                state.device_dirty = Unknown;
            }
            // Also, the extern stage may have gifted a host
            // allocation, or flipped the buffer to another device.
            state.device_allocation_exists = Unknown;
            state.current_device = DeviceAPI::None;
        }

        if (!finder.devices_touched.empty() ||
            finder.touched_by_extern) {
            last_use = s;
        }

        return s;
    }

    // We want to break things down into a serial sequence of leaf
    // stmts, and possibly do copies and update state around each
    // leaf.

    Stmt visit(const For *op) override {
        // All copies happen at the same loop level as the allocation
        return do_copies(op);
    }

    Stmt visit(const Evaluate *op) override {
        return do_copies(op);
    }

    Stmt visit(const LetStmt *op) override {
        // If op->value uses the buffer, we need to treat this as a
        // single leaf. Otherwise we can recurse.
        FindBufferUsage finder(buffer, DeviceAPI::Host);
        op->value.accept(&finder);
        if (finder.devices_touched.empty() &&
            !finder.touched_by_extern) {
            return IRMutator2::visit(op);
        } else {
            return do_copies(op);
        }
    }

    Stmt visit(const AssertStmt *op) override {
        return do_copies(op);
    }

    // Check if a stmt has any for loops (and hence possible device
    // transitions).
    class HasLoops : public IRVisitor {
        using IRVisitor::visit;
        void visit(const For *op) {
            result = true;
        }
    public:
        bool result = false;
    };

    Stmt visit(const Block *op) override {
        // If both sides of the block have no loops (and hence no
        // device transitions), treat it as a single leaf. This stops
        // host dirties from getting in between blocks of store stmts
        // that could be interleaved.
        HasLoops loops;
        op->accept(&loops);
        if (loops.result) {
            return IRMutator2::visit(op);
        } else {
            return do_copies(op);
        }
    }

    Stmt visit(const Store *op) override {
        return do_copies(op);
    }

    Stmt visit(const IfThenElse *op) override {
        State old = state;
        Stmt then_case = mutate(op->then_case);
        State then_state = state;
        state = old;
        Stmt else_case = mutate(op->else_case);
        state.union_with(then_state);
        return IfThenElse::make(op->condition, then_case, else_case);
    }

public:
    InjectBufferCopiesForSingleBuffer(const std::string &b, bool e) :
        buffer(b), is_external(e) {
        if (is_external) {
            // The state of the buffer is totally unknown, which is
            // the default constructor for this->state
        } else {
            // This is a fresh allocation
            state.device_allocation_exists = False;
            state.device_dirty = False;
            state.host_dirty = False;
            state.current_device = DeviceAPI::None;
        }
    }

    Stmt last_use;
};

// Inject the buffer-handling logic for all internal
// allocations. Inputs and outputs are handled below.
class InjectBufferCopies : public IRMutator2 {
    using IRMutator2::visit;

    // Inject the registration of a device destructor just after the
    // .buffer symbol is defined (which is safely before the first
    // device_malloc).
    class InjectDeviceDestructor : public IRMutator2 {
        using IRMutator2::visit;

        Stmt visit(const LetStmt *op) override {
            if (op->name == buffer) {
                Expr buf = Variable::make(type_of<struct halide_buffer_t *>(), buffer);
                Stmt destructor =
                    Evaluate::make(Call::make(Int(32), Call::register_destructor,
                                              {Expr("halide_device_free_as_destructor"), buf}, Call::Intrinsic));
                Stmt body = Block::make(destructor, op->body);
                return LetStmt::make(op->name, op->value, body);
            } else {
                return IRMutator2::visit(op);
            }
        }

        string buffer;
    public:
        InjectDeviceDestructor(string b) : buffer(b) {}
    };

    // Find the let stmt that defines the .buffer and insert inside of
    // it a combined host/dev allocation, a destructor registration,
    // and an Allocate node that takes its host field from the
    // .buffer.
    class InjectCombinedAllocation : public IRMutator2 {
        using IRMutator2::visit;

        Stmt visit(const LetStmt *op) override {
            if (op->name == buffer + ".buffer") {
                Expr buf = Variable::make(type_of<struct halide_buffer_t *>(), buffer + ".buffer");
                Stmt body = op->body;

                // The allocate node is innermost
                Expr host = Call::make(Handle(), Call::buffer_get_host, {buf}, Call::Extern);
                body = Allocate::make(buffer, type, MemoryType::Heap, extents, condition, body,
                                      host, "halide_device_host_nop_free");

                // Then the destructor
                Stmt destructor =
                    Evaluate::make(Call::make(Int(32), Call::register_destructor,
                                              {Expr("halide_device_and_host_free_as_destructor"), buf},
                                              Call::Intrinsic));
                body = Block::make(destructor, body);

                // Then the device_and_host malloc
                Expr device_interface = make_device_interface_call(device_api);
                Stmt device_malloc = call_extern_and_assert("halide_device_and_host_malloc",
                                                            {buf, device_interface});
                if (!is_one(condition)) {
                    device_malloc = IfThenElse::make(condition, device_malloc);
                }
                body = Block::make(device_malloc, body);

                // In the value, we want to use null for the initial value of the host field.
                Expr value = substitute(buffer, reinterpret(Handle(), make_zero(UInt(64))), op->value);

                // Rewrap the letstmt
                return LetStmt::make(op->name, value, body);
            } else {
                return IRMutator2::visit(op);
            }
        }

        string buffer;
        Type type;
        vector<Expr> extents;
        Expr condition;
        DeviceAPI device_api;
    public:
        InjectCombinedAllocation(string b, Type t, vector<Expr> e, Expr c, DeviceAPI d) :
            buffer(b), type(t), extents(e), condition(c), device_api(d) {}
    };

    class FreeAfterLastUse : public IRMutator2 {
        Stmt last_use;
        Stmt free_stmt;
    public:
        using IRMutator2::mutate;

        Stmt mutate(const Stmt &s) override {
            if (s.same_as(last_use)) {
                return Block::make(last_use, free_stmt);
            } else {
                return IRMutator2::mutate(s);
            }
        }

        FreeAfterLastUse(Stmt s, Stmt f) : last_use(s), free_stmt(f) {}
    };

    Stmt visit(const Allocate *op) override {
        FindBufferUsage finder(op->name, DeviceAPI::Host);
        op->body.accept(&finder);

        bool touched_on_host = finder.devices_touched.count(DeviceAPI::Host);
        bool touched_on_device = finder.devices_touched.size() > (touched_on_host ? 1 : 0);

        if (!touched_on_device && !finder.touched_by_extern) {
            // Boring.
            return IRMutator2::visit(op);
        }

        Stmt body = mutate(op->body);

        InjectBufferCopiesForSingleBuffer injector(op->name, false);
        body = injector.mutate(body);

        string buffer_name = op->name + ".buffer";
        Expr buffer = Variable::make(Handle(), buffer_name);

        // Device what type of allocation to make.

        if (touched_on_host && finder.devices_touched.size() == 2) {
            // Touched on a single device and the host. Use a combined allocation.
            DeviceAPI touching_device = DeviceAPI::None;
            for (DeviceAPI d : finder.devices_touched) {
                if (d != DeviceAPI::Host) {
                    touching_device = d;
                }
            }

            // Make a device_and_host_free stmt
            if (injector.last_use.defined()) {
                Stmt device_free = call_extern_and_assert("halide_device_and_host_free", {buffer});
                body = FreeAfterLastUse(injector.last_use, device_free).mutate(body);
            }

            return InjectCombinedAllocation(op->name, op->type, op->extents,
                                            op->condition, touching_device).mutate(body);
        } else {
            // Only touched on host but passed to an extern stage, or
            // only touched on device, or touched on multiple
            // devices. Do separate device and host allocations.

            // Add a device destructor
            body = InjectDeviceDestructor(buffer_name).mutate(body);

            // Make a device_free stmt
            if (injector.last_use.defined()) {
                Stmt device_free = call_extern_and_assert("halide_device_free", {buffer});
                body = FreeAfterLastUse(injector.last_use, device_free).mutate(body);
            }

            Expr condition = op->condition;
            if (finder.devices_touched.size() == 1 &&
                !touched_on_host &&
                !finder.touched_by_extern) {
                // Only touched on one device, and never passed to an extern stage.
                condition = const_false();
                // There's no host allocation, so substitute any
                // references to it (e.g. the one in the make_buffer
                // call) with NULL.
                body = substitute(op->name, reinterpret(Handle(), make_zero(UInt(64))), body);
            }

            return Allocate::make(op->name, op->type, op->memory_type, op->extents,
                                  condition, body, op->new_expr, op->free_function);
        }
    }

    Stmt visit(const For *op) override {
        if (op->device_api != DeviceAPI::Host &&
            op->device_api != DeviceAPI::None) {
            // Don't enter device loops
            return op;
        } else {
            return IRMutator2::visit(op);
        }
    }
};

// Find the site in the IR where we want to inject the copies/dirty
// flags for the inputs and outputs. It's the innermost IR node that
// contains all ProducerConsumer nodes. Often this is the outermost
// ProducerConsumer node. Sometimes it's a Block containing a pair of
// them.
class FindOutermostProduce : public IRVisitor {
    using IRVisitor::visit;

    void visit(const Block *op) {
        op->first.accept(this);
        if (result.defined()) {
            result = op;
        } else {
            op->rest.accept(this);
        }
    }

    void visit(const ProducerConsumer *op) {
        result = op;
    }

public:
    Stmt result;
};

// Inject the buffer handling code for the inputs and outputs at the
// appropriate site.
class InjectBufferCopiesForInputsAndOutputs : public IRMutator2 {
    Stmt site;

    // Find all references to external buffers.
    class FindInputsAndOutputs : public IRVisitor {
        using IRVisitor::visit;

        void include(const Parameter &p) {
            if (p.defined()) {
                result.insert(p.name());
            }
        }

        void include(const Buffer<> &b) {
            if (b.defined()) {
                result.insert(b.name());
            }
        }

        void visit(const Variable *op) {
            include(op->param);
            include(op->image);
        }

        void visit(const Load *op) {
            include(op->param);
            include(op->image);
            IRVisitor::visit(op);
        }

        void visit(const Store *op) {
            include(op->param);
            IRVisitor::visit(op);
        }

    public:
        set<string> result;
    };

public:
    using IRMutator2::mutate;

    Stmt mutate(const Stmt &s) override {
        if (s.same_as(site)) {
            FindInputsAndOutputs finder;
            s.accept(&finder);
            Stmt new_stmt = s;
            for (const string &buf : finder.result) {
                new_stmt = InjectBufferCopiesForSingleBuffer(buf, true).mutate(new_stmt);
            }
            return new_stmt;
        } else {
            return IRMutator2::mutate(s);
        }
    }

    InjectBufferCopiesForInputsAndOutputs(Stmt s) : site(s) {}
};

}  // namespace

Stmt inject_host_dev_buffer_copies(Stmt s, const Target &t) {
    // Handle internal allocations
    s = InjectBufferCopies().mutate(s);

    // Handle inputs and outputs
    FindOutermostProduce outermost;
    s.accept(&outermost);
    if (outermost.result.defined()) {
        // If the entire pipeline simplified away, or just dispatches
        // to another pipeline, there may be no outermost produce.
        s = InjectBufferCopiesForInputsAndOutputs(outermost.result).mutate(s);
    }

    return s;
}

}
}<|MERGE_RESOLUTION|>--- conflicted
+++ resolved
@@ -220,11 +220,8 @@
 
         DeviceAPI touching_device = DeviceAPI::None;
         for (DeviceAPI d : finder.devices_touched) {
-<<<<<<< HEAD
-=======
             // TODO: looks dubious, but removing causes crashes in correctness_debug_to_file
             // with target=host-metal.
->>>>>>> 6a035395
             if (d == DeviceAPI::Host) continue;
             internal_assert(touching_device == DeviceAPI::None)
                 << "Buffer " << buffer << " was touched on multiple devices within a single leaf Stmt!\n";
