#include "RemoveTrivialForLoops.h"
#include "IRMutator.h"
#include "IROperator.h"
#include "CodeGen_GPU_Dev.h"
#include "Simplify.h"

namespace Halide {
namespace Internal {

class RemoveTrivialForLoops : public IRMutator {
    using IRMutator::visit;

    bool device_loops;

    void visit(const For *for_loop) {
        if (!device_loops && for_loop->device_api != DeviceAPI::None) {
            // Don't assume any device API loops are trivial.
            IRMutator::visit(for_loop);
            return;
        }

        Stmt body = mutate(for_loop->body);

        if (is_one(for_loop->extent)) {
            if (for_loop->for_type == ForType::Parallel) {
                std::cerr << "Warning: Parallel for loop over "
                          << for_loop->name << " has extent one. "
                          << "Can't do one piece of work in parallel.\n";
            } else if (for_loop->for_type == ForType::Vectorized) {
                std::cerr << "Warning: Vectorized for loop over "
                          << for_loop->name << " has extent one. "
                          << "Not vectorizing.\n";
            }
            stmt = LetStmt::make(for_loop->name, for_loop->min, body);
        } else if (is_zero(for_loop->extent)) {
            stmt = Evaluate::make(0);
<<<<<<< HEAD
        } else if (is_zero(simplify(for_loop->extent > 1))) {
=======
        } else if (!gpu_loop && can_prove(for_loop->extent <= 1)) {
>>>>>>> f3e62dd4
            // Loop has at most one iteration
            stmt = LetStmt::make(for_loop->name, for_loop->min, body);
            stmt = IfThenElse::make(for_loop->extent > 0, stmt, Stmt());
        } else if (body.same_as(for_loop->body)) {
            stmt = for_loop;
        } else {
            stmt = For::make(for_loop->name, for_loop->min, for_loop->extent, for_loop->for_type, for_loop->device_api, body);
        }
    }

public:
    RemoveTrivialForLoops(bool device_loops) : device_loops(device_loops) {}
};

// Turn for loops of size one into let statements
Stmt remove_trivial_for_loops(Stmt s, bool device_loops) {
    return RemoveTrivialForLoops(device_loops).mutate(s);
}

}
}<|MERGE_RESOLUTION|>--- conflicted
+++ resolved
@@ -34,11 +34,7 @@
             stmt = LetStmt::make(for_loop->name, for_loop->min, body);
         } else if (is_zero(for_loop->extent)) {
             stmt = Evaluate::make(0);
-<<<<<<< HEAD
-        } else if (is_zero(simplify(for_loop->extent > 1))) {
-=======
-        } else if (!gpu_loop && can_prove(for_loop->extent <= 1)) {
->>>>>>> f3e62dd4
+        } else if (can_prove(for_loop->extent <= 1)) {
             // Loop has at most one iteration
             stmt = LetStmt::make(for_loop->name, for_loop->min, body);
             stmt = IfThenElse::make(for_loop->extent > 0, stmt, Stmt());
