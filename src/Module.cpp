#include "Module.h"

#include <array>
#include <fstream>
#include <future>

#include "CodeGen_C.h"
#include "CodeGen_Internal.h"
#include "Debug.h"
#include "HexagonOffload.h"
#include "LLVM_Headers.h"
#include "LLVM_Output.h"
#include "LLVM_Runtime_Linker.h"
#include "IROperator.h"
#include "Outputs.h"
#include "StmtToHtml.h"
#include "WrapExternStages.h"
#include "ThreadPool.h"

using Halide::Internal::debug;

namespace Halide {
namespace Internal {

namespace {

class TemporaryObjectFileDir final {
public:
    TemporaryObjectFileDir() : dir_path(dir_make_temp()) {}
    ~TemporaryObjectFileDir() {
        for (const auto &f : dir_files) {
            debug(1) << "file_unlink: " << f << "\n";
            file_unlink(f);
        }
        debug(1) << "dir_rmdir: " << dir_path << "\n";
        dir_rmdir(dir_path);
    }
    std::string add_temp_object_file(const std::string &base_path_name,
                                     const std::string &suffix,
                                     const Target &target,
                                     bool in_front = false) {
        const char* ext = (target.os == Target::Windows && !target.has_feature(Target::MinGW)) ? ".obj" : ".o";
        size_t slash_idx = base_path_name.rfind('/');
        size_t backslash_idx = base_path_name.rfind('\\');
        if (slash_idx == std::string::npos) {
            slash_idx = 0;
        } else {
            slash_idx++;
        }
        if (backslash_idx == std::string::npos) {
            backslash_idx = 0;
        } else {
            backslash_idx++;
        }
        std::string base_name = base_path_name.substr(std::max(slash_idx, backslash_idx));
        std::string name = dir_path + "/" + base_name + suffix + ext;
        debug(1) << "add_temp_object_file: " << name << "\n";
        if (in_front) {
            dir_files.insert(dir_files.begin(), name);
        } else {
            dir_files.push_back(name);
        }
        return name;
    }

    const std::vector<std::string> &files() { return dir_files; }
private:
    const std::string dir_path;
    std::vector<std::string> dir_files;
    TemporaryObjectFileDir(const TemporaryObjectFileDir &) = delete;
    void operator=(const TemporaryObjectFileDir &) = delete;
};


// Given a pathname of the form /path/to/name.ext, append suffix before ext to produce /path/to/namesuffix.ext
std::string add_suffix(const std::string &path, const std::string &suffix) {
    const auto found = path.rfind(".");
    if (found == std::string::npos) {
        return path + suffix;
    }
    return path.substr(0, found) + suffix + path.substr(found);
}

Outputs add_suffixes(const Outputs &in, const std::string &suffix) {
    Outputs out;
    if (!in.object_name.empty()) out.object_name = add_suffix(in.object_name, suffix);
    if (!in.assembly_name.empty()) out.assembly_name = add_suffix(in.assembly_name, suffix);
    if (!in.bitcode_name.empty()) out.bitcode_name = add_suffix(in.bitcode_name, suffix);
    if (!in.llvm_assembly_name.empty()) out.llvm_assembly_name = add_suffix(in.llvm_assembly_name, suffix);
    if (!in.c_source_name.empty()) out.c_source_name = add_suffix(in.c_source_name, suffix);
    if (!in.stmt_name.empty()) out.stmt_name = add_suffix(in.stmt_name, suffix);
    if (!in.stmt_html_name.empty()) out.stmt_html_name = add_suffix(in.stmt_html_name, suffix);
    if (!in.schedule_name.empty()) out.schedule_name = add_suffix(in.schedule_name, suffix);
    return out;
}

uint64_t target_feature_mask(const Target &target) {
    static_assert(sizeof(uint64_t)*8 >= Target::FeatureEnd, "Features will not fit in uint64_t");
    uint64_t feature_mask = 0;
    for (int i = 0; i < Target::FeatureEnd; ++i) {
        if (target.has_feature((Target::Feature) i)) {
            feature_mask |= ((uint64_t) 1) << i;
        }
    }
    return feature_mask;
}

}  // namespace

struct ModuleContents {
    mutable RefCount ref_count;
    std::string name, auto_schedule;
    Target target;
    std::vector<Buffer<>> buffers;
    std::vector<Internal::LoweredFunc> functions;
    std::vector<Module> submodules;
    std::vector<ExternalCode> external_code;
};

template<>
EXPORT RefCount &ref_count<ModuleContents>(const ModuleContents *f) {
    return f->ref_count;
}

template<>
EXPORT void destroy<ModuleContents>(const ModuleContents *f) {
    delete f;
}

LoweredFunc::LoweredFunc(const std::string &name,
                         const std::vector<LoweredArgument> &args,
                         Stmt body,
                         LinkageType linkage,
                         NameMangling name_mangling)
    : name(name), args(args), body(body), linkage(linkage), name_mangling(name_mangling) {}

LoweredFunc::LoweredFunc(const std::string &name,
                         const std::vector<Argument> &args,
                         Stmt body,
                         LinkageType linkage,
                         NameMangling name_mangling)
    : name(name), body(body), linkage(linkage), name_mangling(name_mangling) {
    for (const Argument &i : args) {
        this->args.push_back(i);
    }
}

}  // namespace Internal

using namespace Halide::Internal;

Module::Module(const std::string &name, const Target &target) :
    contents(new Internal::ModuleContents) {
    contents->name = name;
    contents->target = target;
}

void Module::set_auto_schedule(const std::string &auto_schedule) {
    internal_assert(contents->auto_schedule.empty());
    contents->auto_schedule = auto_schedule;
}

const Target &Module::target() const {
    return contents->target;
}

const std::string &Module::name() const {
    return contents->name;
}

const std::string &Module::auto_schedule() const {
    return contents->auto_schedule;
}

const std::vector<Buffer<>> &Module::buffers() const {
    return contents->buffers;
}

const std::vector<Internal::LoweredFunc> &Module::functions() const {
    return contents->functions;
}

std::vector<Internal::LoweredFunc> &Module::functions() {
    return contents->functions;
}

const std::vector<Module> &Module::submodules() const {
    return contents->submodules;
}

const std::vector<ExternalCode> &Module::external_code() const {
    return contents->external_code;
}

Internal::LoweredFunc Module::get_function_by_name(const std::string &name) const {
    for (const auto &f : functions()) {
        if (f.name == name) {
            return f;
        }
    }
    user_error << "get_function_by_name: function " << name << " not found.\n";
    return Internal::LoweredFunc("", std::vector<Argument>{}, {}, LoweredFunc::External);
}

void Module::append(const Buffer<> &buffer) {
    contents->buffers.push_back(buffer);
}

void Module::append(const Internal::LoweredFunc &function) {
    contents->functions.push_back(function);
}

void Module::append(const Module &module) {
    contents->submodules.push_back(module);
}

void Module::append(const ExternalCode &external_code) {
    contents->external_code.push_back(external_code);
}

Module link_modules(const std::string &name, const std::vector<Module> &modules) {
    Module output(name, modules.front().target());

    for (size_t i = 0; i < modules.size(); i++) {
        const Module &input = modules[i];

        if (output.target() != input.target()) {
            user_error << "Mismatched targets in modules to link ("
                       << output.name() << ", " << output.target().to_string()
                       << "), ("
                       << input.name() << ", " << input.target().to_string() << ")\n";
        }

        // TODO(dsharlet): Check for naming collisions, maybe rename
        // internal linkage declarations in the case of collision.
        for (const auto &b : input.buffers()) {
            output.append(b);
        }
        for (const auto &f : input.functions()) {
            output.append(f);
        }
    }

    return output;
}

Buffer<uint8_t> Module::compile_to_buffer() const {
    // TODO: This Hexagon specific code should be removed as soon as possible.
    // This may involve adding more general support for post-processing and
    // a way of specifying to use it.
    if (target().arch == Target::Hexagon) {
        return compile_module_to_hexagon_shared_object(*this);
    }

    llvm::LLVMContext context;
    std::unique_ptr<llvm::Module> llvm_module(compile_module_to_llvm_module(*this, context));

    llvm::SmallVector<char, 4096> object;
    llvm::raw_svector_ostream object_stream(object);
    compile_llvm_module_to_object(*llvm_module, object_stream);

    if (debug::debug_level() >= 2) {
        debug(2) << "Submodule assembly for " << name() << ": " << "\n";
        llvm::SmallString<4096> assembly;
        llvm::raw_svector_ostream assembly_stream(assembly);
        compile_llvm_module_to_assembly(*llvm_module, assembly_stream);
        debug(2) << assembly.c_str() << "\n";
    }

    Buffer<uint8_t> result(object.size(), name());
    memcpy(result.data(), reinterpret_cast<uint8_t*>(&object[0]), object.size());
    return result;
}

Module Module::resolve_submodules() const {
    if (submodules().empty()) {
        return *this;
    }

    Module lowered_module(name(), target());

    for (const auto &f : functions()) {
        lowered_module.append(f);
    }
    for (const auto &buf : buffers()) {
        lowered_module.append(buf);
    }
    for (const auto &ec : external_code()) {
        lowered_module.append(ec);
    }
    for (const auto &m : submodules()) {
        Module copy(m.resolve_submodules());

        // Propagate external code blocks.
        for (const auto &ec : external_code()) {
            // TODO(zalman): Is this the right thing to do?
            bool already_in_list = false;
            for (const auto &ec_sub : copy.external_code()) {
                if (ec_sub.name() == ec.name()) {
                    already_in_list = true;
                    break;
                }
            }
            if (!already_in_list) {
                copy.append(ec);
            }
        }

        auto buf = copy.compile_to_buffer();
        lowered_module.append(buf);
    }

    return lowered_module;
}

void Module::compile(const Outputs &output_files) const {
    // If there are submodules, recursively lower submodules to
    // buffers on a copy of the module being compiled, then compile
    // the copied module.
    if (!submodules().empty()) {
        resolve_submodules().compile(output_files);
        return;
    }

    if (!output_files.object_name.empty() || !output_files.assembly_name.empty() ||
        !output_files.bitcode_name.empty() || !output_files.llvm_assembly_name.empty() ||
        !output_files.static_library_name.empty()) {
        llvm::LLVMContext context;
        std::unique_ptr<llvm::Module> llvm_module(compile_module_to_llvm_module(*this, context));

        if (!output_files.object_name.empty()) {
            debug(1) << "Module.compile(): object_name " << output_files.object_name << "\n";
            auto out = make_raw_fd_ostream(output_files.object_name);
            compile_llvm_module_to_object(*llvm_module, *out);
        }
        if (!output_files.static_library_name.empty()) {
            // To simplify the code, we always create a temporary object output
            // here, even if output_files.object_name was also set: in practice,
            // no real-world code ever sets both object_name and static_library_name
            // at the same time, so there is no meaningful performance advantage
            // to be had.
            TemporaryObjectFileDir temp_dir;
            {
                std::string object_name = temp_dir.add_temp_object_file(output_files.static_library_name, "", target());
                debug(1) << "Module.compile(): temporary object_name " << object_name << "\n";
                auto out = make_raw_fd_ostream(object_name);
                compile_llvm_module_to_object(*llvm_module, *out);
                out->flush();  // create_static_library() is happier if we do this
            }
            debug(1) << "Module.compile(): static_library_name " << output_files.static_library_name << "\n";
            Target base_target(target().os, target().arch, target().bits);
            create_static_library(temp_dir.files(), base_target, output_files.static_library_name);
        }
        if (!output_files.assembly_name.empty()) {
            debug(1) << "Module.compile(): assembly_name " << output_files.assembly_name << "\n";
            auto out = make_raw_fd_ostream(output_files.assembly_name);
            compile_llvm_module_to_assembly(*llvm_module, *out);
        }
        if (!output_files.bitcode_name.empty()) {
            debug(1) << "Module.compile(): bitcode_name " << output_files.bitcode_name << "\n";
            auto out = make_raw_fd_ostream(output_files.bitcode_name);
            compile_llvm_module_to_llvm_bitcode(*llvm_module, *out);
        }
        if (!output_files.llvm_assembly_name.empty()) {
            debug(1) << "Module.compile(): llvm_assembly_name " << output_files.llvm_assembly_name << "\n";
            auto out = make_raw_fd_ostream(output_files.llvm_assembly_name);
            compile_llvm_module_to_llvm_assembly(*llvm_module, *out);
        }
    }
    if (!output_files.c_header_name.empty()) {
        debug(1) << "Module.compile(): c_header_name " << output_files.c_header_name << "\n";
        std::ofstream file(output_files.c_header_name);
        Internal::CodeGen_C cg(file,
                               target(),
                               target().has_feature(Target::CPlusPlusMangling) ?
                               Internal::CodeGen_C::CPlusPlusHeader : Internal::CodeGen_C::CHeader,
                               output_files.c_header_name);
        cg.compile(*this);
    }
    if (!output_files.c_source_name.empty()) {
        debug(1) << "Module.compile(): c_source_name " << output_files.c_source_name << "\n";
        std::ofstream file(output_files.c_source_name);
        Internal::CodeGen_C cg(file,
                               target(),
                               target().has_feature(Target::CPlusPlusMangling) ?
                               Internal::CodeGen_C::CPlusPlusImplementation : Internal::CodeGen_C::CImplementation);
        cg.compile(*this);
    }
    if (!output_files.stmt_name.empty()) {
        debug(1) << "Module.compile(): stmt_name " << output_files.stmt_name << "\n";
        std::ofstream file(output_files.stmt_name);
        file << *this;
    }
    if (!output_files.stmt_html_name.empty()) {
        debug(1) << "Module.compile(): stmt_html_name " << output_files.stmt_html_name << "\n";
        Internal::print_to_html(output_files.stmt_html_name, *this);
    }
    if (!output_files.schedule_name.empty()) {
        debug(1) << "Module.compile(): schedule_name " << output_files.schedule_name << "\n";
        std::ofstream file(output_files.schedule_name);
<<<<<<< HEAD
        file << contents->auto_schedule;
=======
        if (contents->auto_schedule.empty()) {
           file << "// auto_schedule_outputs() was not called for this Generator.\n";
        } else {
           file << contents->auto_schedule;
        }
>>>>>>> 12f4df84
    }
}

Outputs compile_standalone_runtime(const Outputs &output_files, Target t) {
    Module empty("standalone_runtime", t.without_feature(Target::NoRuntime).without_feature(Target::JIT));
    // For runtime, it only makes sense to output object files or static_library, so ignore
    // everything else.
    Outputs actual_outputs = Outputs().object(output_files.object_name).static_library(output_files.static_library_name);
    empty.compile(actual_outputs);
    return actual_outputs;
}

void compile_standalone_runtime(const std::string &object_filename, Target t) {
    compile_standalone_runtime(Outputs().object(object_filename), t);
}

void compile_multitarget(const std::string &fn_name,
                         const Outputs &output_files,
                         const std::vector<Target> &targets,
                         ModuleProducer module_producer,
                         const std::map<std::string, std::string> &suffixes) {
    user_assert(!fn_name.empty()) << "Function name must be specified.\n";
    user_assert(!targets.empty()) << "Must specify at least one target.\n";

    // You can't ask for .o files when doing this; it's not really useful,
    // and would complicate output (we might have to do multiple passes
    // if different values for NoRuntime are specified)... so just forbid
    // it up front.
    user_assert(output_files.object_name.empty()) << "Cannot request object_name for compile_multitarget.\n";

    // The final target in the list is considered "baseline", and is used
    // for (e.g.) the runtime and shared code. It is often just os-arch-bits
    // with no other features (though this is *not* a requirement).
    const Target &base_target = targets.back();

    // JIT makes no sense.
    user_assert(!base_target.has_feature(Target::JIT)) << "JIT not allowed for compile_multitarget.\n";

    // If only one target, don't bother with the runtime feature detection wrapping.
    const bool needs_wrapper = (targets.size() > 1);
    if (targets.size() == 1) {
        debug(1) << "compile_multitarget: single target is " << base_target.to_string() << "\n";
        module_producer(fn_name, base_target).compile(output_files);
        return;
    }

    std::vector<std::future<void>> futures;
    // If we are running with HL_DEBUG_CODEGEN=1, use threads=1 to enforce
    // sequential execution, so that debug output won't be utterly incomprehensible
    const size_t num_threads = (debug::debug_level() > 0) ? 1 : Internal::ThreadPool<void>::num_processors_online();
    Internal::ThreadPool<void> pool(num_threads);

    // For safety, the runtime must be built only with features common to all
    // of the targets; given an unusual ordering like
    //
    //     x86-64-linux,x86-64-sse41
    //
    // we should still always be *correct*: this ordering would never select sse41
    // (since x86-64-linux would be selected first due to ordering), but could
    // crash on non-sse41 machines (if we generated a runtime with sse41 instructions
    // included). So we'll keep track of the common features as we walk thru the targets.
    uint64_t runtime_features_mask = (uint64_t)-1LL;

    TemporaryObjectFileDir temp_dir;
    std::vector<Expr> wrapper_args;
    std::vector<LoweredArgument> base_target_args;
    for (const Target &target : targets) {
        // arch-bits-os must be identical across all targets.
        if (target.os != base_target.os ||
            target.arch != base_target.arch ||
            target.bits != base_target.bits) {
            user_error << "All Targets must have matching arch-bits-os for compile_multitarget.\n";
        }
        // Some features must match across all targets.
        static const std::array<Target::Feature, 6> must_match_features = {{
            Target::CPlusPlusMangling,
            Target::JIT,
            Target::Matlab,
            Target::MSAN,
            Target::NoRuntime,
            Target::UserContext,
        }};
        for (auto f : must_match_features) {
            if (target.has_feature(f) != base_target.has_feature(f)) {
                user_error << "All Targets must have feature " << f << " set identically for compile_multitarget.\n";
                break;
            }
        }

        // Each sub-target has a function name that is the 'real' name plus a suffix
        // (which defaults to the target string but can be customized via the suffixes map)
        std::string suffix = replace_all(target.to_string(), "-", "_");
        auto it = suffixes.find(suffix);
        if (it != suffixes.end()) {
          suffix = it->second;
        }
        suffix = "_" + suffix;
        std::string sub_fn_name = needs_wrapper ? (fn_name + suffix) : fn_name;

        // We always produce the runtime separately, so add NoRuntime explicitly.
        // Matlab should be added to the wrapper pipeline below, instead of each sub-pipeline.
        Target sub_fn_target = target.with_feature(Target::NoRuntime);
        if (needs_wrapper) {
            sub_fn_target = sub_fn_target.without_feature(Target::Matlab);
        }

        Module sub_module = module_producer(sub_fn_name, sub_fn_target);
        // Re-assign every time -- should be the same across all targets anyway,
        // but base_target is always the last one we encounter.
        base_target_args = sub_module.get_function_by_name(sub_fn_name).args;

        Outputs sub_out = add_suffixes(output_files, suffix);
        internal_assert(sub_out.object_name.empty());
        sub_out.object_name = temp_dir.add_temp_object_file(output_files.static_library_name, suffix, target);
        futures.emplace_back(pool.async([](Module m, Outputs o) {
            debug(1) << "compile_multitarget: compile_sub_target " << o.object_name << "\n";
            m.compile(o);
        }, std::move(sub_module), std::move(sub_out)));

        const uint64_t cur_target_mask = target_feature_mask(target);
        Expr can_use = (target == base_target) ?
                        IntImm::make(Int(32), 1) :
                        Call::make(Int(32), "halide_can_use_target_features",
                                   {UIntImm::make(UInt(64), cur_target_mask)},
                                   Call::Extern);

        runtime_features_mask &= cur_target_mask;

        wrapper_args.push_back(can_use != 0);
        wrapper_args.push_back(sub_fn_name);
    }

    // If we haven't specified "no runtime", build a runtime with the base target
    // and add that to the result.
    if (!base_target.has_feature(Target::NoRuntime)) {
        // Start with a bare Target, set only the features we know are common to all.
        Target runtime_target(base_target.os, base_target.arch, base_target.bits);
        // We never want NoRuntime set here.
        runtime_features_mask &= ~(((uint64_t)(1)) << Target::NoRuntime);
        if (runtime_features_mask) {
            for (int i = 0; i < Target::FeatureEnd; ++i) {
                if (runtime_features_mask & (((uint64_t) 1) << i)) {
                    runtime_target.set_feature((Target::Feature) i);
                }
            }
        }
        Outputs runtime_out = Outputs().object(
            temp_dir.add_temp_object_file(output_files.static_library_name, "_runtime", runtime_target));
        futures.emplace_back(pool.async([](Target t, Outputs o) {
            debug(1) << "compile_multitarget: compile_standalone_runtime " << o.static_library_name << "\n";
            compile_standalone_runtime(o, t);
        }, std::move(runtime_target), std::move(runtime_out)));
    }

    if (needs_wrapper) {
        Expr indirect_result = Call::make(Int(32), Call::call_cached_indirect_function, wrapper_args, Call::Intrinsic);
        std::string private_result_name = unique_name(fn_name + "_result");
        Expr private_result_var = Variable::make(Int(32), private_result_name);
        Stmt wrapper_body = AssertStmt::make(private_result_var == 0, private_result_var);
        wrapper_body = LetStmt::make(private_result_name, indirect_result, wrapper_body);

        // Always build with NoRuntime: that's handled as a separate module.
        //
        // Always build with NoBoundsQuery: underlying code will implement that (or not).
        //
        // Always build *without* NoAsserts (ie, with Asserts enabled): that's the
        // only way to propagate a nonzero result code to our caller. (Note that this
        // does mean we get redundant check-for-null tests in the wrapper code for buffer_t*
        // arguments; this is regrettable but fairly minor in terms of both code size and speed,
        // at least for real-world code.)
        Target wrapper_target = base_target
            .with_feature(Target::NoRuntime)
            .with_feature(Target::NoBoundsQuery)
            .without_feature(Target::NoAsserts);

        // If the base target specified the Matlab target, we want the Matlab target
        // on the wrapper instead.
        if (base_target.has_feature(Target::Matlab)) {
            wrapper_target = wrapper_target.with_feature(Target::Matlab);
        }

        Module wrapper_module(fn_name, wrapper_target);
        wrapper_module.append(LoweredFunc(fn_name, base_target_args, wrapper_body, LoweredFunc::ExternalPlusMetadata));

        // Add a wrapper to accept old buffer_ts
        add_legacy_wrapper(wrapper_module, wrapper_module.functions().back());

        Outputs wrapper_out = Outputs().object(
            temp_dir.add_temp_object_file(output_files.static_library_name, "_wrapper", base_target, /* in_front*/ true));
        futures.emplace_back(pool.async([](Module m, Outputs o) {
            debug(1) << "compile_multitarget: wrapper " << o.object_name << "\n";
            m.compile(o);
        }, std::move(wrapper_module), std::move(wrapper_out)));
    }

    if (!output_files.c_header_name.empty()) {
        Module header_module(fn_name, base_target);
        header_module.append(LoweredFunc(fn_name, base_target_args, {}, LoweredFunc::ExternalPlusMetadata));
        // Add a wrapper to accept old buffer_ts
        add_legacy_wrapper(header_module, header_module.functions().back());
        Outputs header_out = Outputs().c_header(output_files.c_header_name);
        futures.emplace_back(pool.async([](Module m, Outputs o) {
            debug(1) << "compile_multitarget: c_header_name " << o.c_header_name << "\n";
            m.compile(o);
        }, std::move(header_module), std::move(header_out)));
    }

    // Must wait for everything to finish before we create the static library
    for (auto &f : futures) {
        f.wait();
    }

    if (!output_files.static_library_name.empty()) {
        debug(1) << "compile_multitarget: static_library_name " << output_files.static_library_name << "\n";
        create_static_library(temp_dir.files(), base_target, output_files.static_library_name);
    }
}

}  // namespace Halide<|MERGE_RESOLUTION|>--- conflicted
+++ resolved
@@ -398,15 +398,11 @@
     if (!output_files.schedule_name.empty()) {
         debug(1) << "Module.compile(): schedule_name " << output_files.schedule_name << "\n";
         std::ofstream file(output_files.schedule_name);
-<<<<<<< HEAD
-        file << contents->auto_schedule;
-=======
         if (contents->auto_schedule.empty()) {
            file << "// auto_schedule_outputs() was not called for this Generator.\n";
         } else {
            file << contents->auto_schedule;
         }
->>>>>>> 12f4df84
     }
 }
 
