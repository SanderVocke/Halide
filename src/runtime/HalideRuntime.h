#ifndef HALIDE_HALIDERUNTIME_H
#define HALIDE_HALIDERUNTIME_H

#ifndef COMPILING_HALIDE_RUNTIME
#include <stddef.h>
#include <stdint.h>
#include <stdbool.h>
#else
#include "runtime_internal.h"
#endif

#ifdef __cplusplus
// Forward declare type to allow naming typed handles.
// See Type.h for documentation.
template<typename T> struct halide_handle_traits;
#endif

#ifdef __cplusplus
extern "C" {
#endif

// Note that you should not use "inline" along with HALIDE_ALWAYS_INLINE;
// it is not necessary, and may produce warnings for some build configurations.
#ifdef _MSC_VER
#define HALIDE_ALWAYS_INLINE __forceinline
#else
#define HALIDE_ALWAYS_INLINE __attribute__((always_inline)) inline
#endif

/** \file
 *
 * This file declares the routines used by Halide internally in its
 * runtime. On platforms that support weak linking, these can be
 * replaced with user-defined versions by defining an extern "C"
 * function with the same name and signature.
 *
 * When doing Just In Time (JIT) compilation methods on the Func being
 * compiled must be called instead. The corresponding methods are
 * documented below.
 *
 * All of these functions take a "void *user_context" parameter as their
 * first argument; if the Halide kernel that calls back to any of these
 * functions has been compiled with the UserContext feature set on its Target,
 * then the value of that pointer passed from the code that calls the
 * Halide kernel is piped through to the function.
 *
 * Some of these are also useful to call when using the default
 * implementation. E.g. halide_shutdown_thread_pool.
 *
 * Note that even on platforms with weak linking, some linker setups
 * may not respect the override you provide. E.g. if the override is
 * in a shared library and the halide object files are linked directly
 * into the output, the builtin versions of the runtime functions will
 * be called. See your linker documentation for more details. On
 * Linux, LD_DYNAMIC_WEAK=1 may help.
 *
 */

// Forward-declare to suppress warnings if compiling as C.
struct halide_buffer_t;
struct buffer_t;

/** Print a message to stderr. Main use is to support tracing
 * functionality, print, and print_when calls. Also called by the default
 * halide_error.  This function can be replaced in JITed code by using
 * halide_custom_print and providing an implementation of halide_print
 * in AOT code. See Func::set_custom_print.
 */
// @{
extern void halide_print(void *user_context, const char *);
extern void halide_default_print(void *user_context, const char *);
typedef void (*halide_print_t)(void *, const char *);
extern halide_print_t halide_set_custom_print(halide_print_t print);
// @}

/** Halide calls this function on runtime errors (for example bounds
 * checking failures). This function can be replaced in JITed code by
 * using Func::set_error_handler, or in AOT code by calling
 * halide_set_error_handler. In AOT code on platforms that support
 * weak linking (i.e. not Windows), you can also override it by simply
 * defining your own halide_error.
 */
// @{
extern void halide_error(void *user_context, const char *);
extern void halide_default_error(void *user_context, const char *);
typedef void (*halide_error_handler_t)(void *, const char *);
extern halide_error_handler_t halide_set_error_handler(halide_error_handler_t handler);
// @}

/** Cross-platform mutex. These are allocated statically inside the
 * runtime, hence the fixed size. They must be initialized with
 * zero. The first time halide_mutex_lock is called, the lock must be
 * initialized in a thread safe manner. This incurs a small overhead
 * for a once mechanism, but makes the lock reliably easy to setup and
 * use without depending on e.g. C++ constructor logic.
 */
struct halide_mutex {
    uint64_t _private[8];
};

/** A basic set of mutex and condition variable functions, which call
 * platform specific code for mutual exclusion. Equivalent to posix
 * calls. Mutexes should initially be set to zero'd memory. Any
 * resources required are created on first lock. Calling destroy
 * re-zeros the memory.
 */
//@{
extern void halide_mutex_lock(struct halide_mutex *mutex);
extern void halide_mutex_unlock(struct halide_mutex *mutex);
extern void halide_mutex_destroy(struct halide_mutex *mutex);
//@}

/** Define halide_do_par_for to replace the default thread pool
 * implementation. halide_shutdown_thread_pool can also be called to
 * release resources used by the default thread pool on platforms
 * where it makes sense. (E.g. On Mac OS, Grand Central Dispatch is
 * used so %Halide does not own the threads backing the pool and they
 * cannot be released.)  See Func::set_custom_do_task and
 * Func::set_custom_do_par_for. Should return zero if all the jobs
 * return zero, or an arbitrarily chosen return value from one of the
 * jobs otherwise.
 */
//@{
typedef int (*halide_task_t)(void *user_context, int task_number, uint8_t *closure);
extern int halide_do_par_for(void *user_context,
                             halide_task_t task,
                             int min, int size, uint8_t *closure);
extern void halide_shutdown_thread_pool();
//@}

/** Set a custom method for performing a parallel for loop. Returns
 * the old do_par_for handler. */
typedef int (*halide_do_par_for_t)(void *, halide_task_t, int, int, uint8_t*);
extern halide_do_par_for_t halide_set_custom_do_par_for(halide_do_par_for_t do_par_for);

/** If you use the default do_par_for, you can still set a custom
 * handler to perform each individual task. Returns the old handler. */
//@{
typedef int (*halide_do_task_t)(void *, halide_task_t, int, uint8_t *);
extern halide_do_task_t halide_set_custom_do_task(halide_do_task_t do_task);
extern int halide_do_task(void *user_context, halide_task_t f, int idx,
                          uint8_t *closure);
//@}

/** The default versions of do_task and do_par_for. Can be convenient
 * to call from overrides in certain circumstances. */
// @{
extern int halide_default_do_par_for(void *user_context,
                                     halide_task_t task,
                                     int min, int size, uint8_t *closure);
extern int halide_default_do_task(void *user_context, halide_task_t f, int idx,
                                  uint8_t *closure);
// @}

struct halide_thread;

/** Spawn a thread. Returns a handle to the thread for the purposes of
 * joining it. The thread must be joined in order to clean up any
 * resources associated with it. */
extern struct halide_thread *halide_spawn_thread(void (*f)(void *), void *closure);

/** Join a thread. */
extern void halide_join_thread(struct halide_thread *);

/** Set the number of threads used by Halide's thread pool. Returns
 * the old number.
 *
 * n < 0  : error condition
 * n == 0 : use a reasonable system default (typically, number of cpus online).
 * n == 1 : use exactly one thread; this will always enforce serial execution
 * n > 1  : use a pool of exactly n threads.
 *
 * Note that the default iOS and OSX behavior will treat n > 1 like n == 0;
 * that is, any positive value other than 1 will use a system-determined number
 * of threads.
 *
 * (Note that this is only guaranteed when using the default implementations
 * of halide_do_par_for(); custom implementations may completely ignore values
 * passed to halide_set_num_threads().)
 */
extern int halide_set_num_threads(int n);

/** Halide calls these functions to allocate and free memory. To
 * replace in AOT code, use the halide_set_custom_malloc and
 * halide_set_custom_free, or (on platforms that support weak
 * linking), simply define these functions yourself. In JIT-compiled
 * code use Func::set_custom_allocator.
 *
 * If you override them, and find yourself wanting to call the default
 * implementation from within your override, use
 * halide_default_malloc/free.
 *
 * Note that halide_malloc must return a pointer aligned to the
 * maximum meaningful alignment for the platform for the purpose of
 * vector loads and stores. The default implementation uses 32-byte
 * alignment, which is safe for arm and x86. Additionally, it must be
 * safe to read at least 8 bytes before the start and beyond the
 * end.
 */
//@{
extern void *halide_malloc(void *user_context, size_t x);
extern void halide_free(void *user_context, void *ptr);
extern void *halide_default_malloc(void *user_context, size_t x);
extern void halide_default_free(void *user_context, void *ptr);
typedef void *(*halide_malloc_t)(void *, size_t);
typedef void (*halide_free_t)(void *, void *);
extern halide_malloc_t halide_set_custom_malloc(halide_malloc_t user_malloc);
extern halide_free_t halide_set_custom_free(halide_free_t user_free);
//@}

/** Halide calls these functions to interact with the underlying
 * system runtime functions. To replace in AOT code on platforms that
 * support weak linking, define these functions yourself, or use
 * the halide_set_custom_load_library() and halide_set_custom_get_library_symbol()
 * functions. In JIT-compiled code, use JITSharedRuntime::set_default_handlers().
 *
 * halide_load_library and halide_get_library_symbol are equivalent to
 * dlopen and dlsym. halide_get_symbol(sym) is equivalent to
 * dlsym(RTLD_DEFAULT, sym).
 */
//@{
extern void *halide_get_symbol(const char *name);
extern void *halide_load_library(const char *name);
extern void *halide_get_library_symbol(void *lib, const char *name);
extern void *halide_default_get_symbol(const char *name);
extern void *halide_default_load_library(const char *name);
extern void *halide_default_get_library_symbol(void *lib, const char *name);
typedef void *(*halide_get_symbol_t)(const char *name);
typedef void *(*halide_load_library_t)(const char *name);
typedef void *(*halide_get_library_symbol_t)(void *lib, const char *name);
extern halide_get_symbol_t halide_set_custom_get_symbol(halide_get_symbol_t user_get_symbol);
extern halide_load_library_t halide_set_custom_load_library(halide_load_library_t user_load_library);
extern halide_get_library_symbol_t halide_set_custom_get_library_symbol(halide_get_library_symbol_t user_get_library_symbol);
//@}

/** Called when debug_to_file is used inside %Halide code.  See
 * Func::debug_to_file for how this is called
 *
 * Cannot be replaced in JITted code at present.
 */
extern int32_t halide_debug_to_file(void *user_context, const char *filename,
                                    int32_t type_code,
                                    struct halide_buffer_t *buf);

/** Types in the halide type system. They can be ints, unsigned ints,
 * or floats (of various bit-widths), or a handle (which is always 64-bits).
 * Note that the int/uint/float values do not imply a specific bit width
 * (the bit width is expected to be encoded in a separate value).
 */
typedef enum halide_type_code_t
#if __cplusplus >= 201103L
: uint8_t
#endif
{
    halide_type_int = 0,   //!< signed integers
    halide_type_uint = 1,  //!< unsigned integers
    halide_type_float = 2, //!< floating point numbers
    halide_type_handle = 3 //!< opaque pointer type (void *)
} halide_type_code_t;

// Note that while __attribute__ can go before or after the declaration,
// __declspec apparently is only allowed before.
#ifndef HALIDE_ATTRIBUTE_ALIGN
    #ifdef _MSC_VER
        #define HALIDE_ATTRIBUTE_ALIGN(x) __declspec(align(x))
    #else
        #define HALIDE_ATTRIBUTE_ALIGN(x) __attribute__((aligned(x)))
    #endif
#endif

/** A runtime tag for a type in the halide type system. Can be ints,
 * unsigned ints, or floats of various bit-widths (the 'bits'
 * field). Can also be vectors of the same (by setting the 'lanes'
 * field to something larger than one). This struct should be
 * exactly 32-bits in size. */
struct halide_type_t {
    /** The basic type code: signed integer, unsigned integer, or floating point. */
#if __cplusplus >= 201103L
    HALIDE_ATTRIBUTE_ALIGN(1) halide_type_code_t code; // halide_type_code_t
#else
    HALIDE_ATTRIBUTE_ALIGN(1) uint8_t code; // halide_type_code_t
#endif

    /** The number of bits of precision of a single scalar value of this type. */
    HALIDE_ATTRIBUTE_ALIGN(1) uint8_t bits;

    /** How many elements in a vector. This is 1 for scalar types. */
    HALIDE_ATTRIBUTE_ALIGN(2) uint16_t lanes;

#ifdef __cplusplus
    /** Construct a runtime representation of a Halide type from:
     * code: The fundamental type from an enum.
     * bits: The bit size of one element.
     * lanes: The number of vector elements in the type. */
    HALIDE_ALWAYS_INLINE halide_type_t(halide_type_code_t code, uint8_t bits, uint16_t lanes = 1)
        : code(code), bits(bits), lanes(lanes) {
    }

    /** Default constructor is required e.g. to declare halide_trace_event
     * instances. */
    HALIDE_ALWAYS_INLINE halide_type_t() : code((halide_type_code_t)0), bits(0), lanes(0) {}

    /** Compare two types for equality. */
    HALIDE_ALWAYS_INLINE bool operator==(const halide_type_t &other) const {
        return (code == other.code &&
                bits == other.bits &&
                lanes == other.lanes);
    }

    HALIDE_ALWAYS_INLINE bool operator!=(const halide_type_t &other) const {
        return !(*this == other);
    }

    /** Size in bytes for a single element, even if width is not 1, of this type. */
    HALIDE_ALWAYS_INLINE int bytes() const { return (bits + 7) / 8; }
#endif
};

enum halide_trace_event_code_t {halide_trace_load = 0,
                                halide_trace_store = 1,
                                halide_trace_begin_realization = 2,
                                halide_trace_end_realization = 3,
                                halide_trace_produce = 4,
                                halide_trace_end_produce = 5,
                                halide_trace_consume = 6,
                                halide_trace_end_consume = 7,
                                halide_trace_begin_pipeline = 8,
                                halide_trace_end_pipeline = 9};

struct halide_trace_event_t {
    /** The name of the Func or Pipeline that this event refers to */
    const char *func;

    /** If the event type is a load or a store, this points to the
     * value being loaded or stored. Use the type field to safely cast
     * this to a concrete pointer type and retrieve it. For other
     * events this is null. */
    void *value;

    /** For loads and stores, an array which contains the location
     * being accessed. For vector loads or stores it is an array of
     * vectors of coordinates (the vector dimension is innermost).
     *
     * For realization or production-related events, this will contain
     * the mins and extents of the region being accessed, in the order
     * min0, extent0, min1, extent1, ...
     *
     * For pipeline-related events, this will be null.
     */
    int32_t *coordinates;

    /** If the event type is a load or a store, this is the type of
     * the data. Otherwise, the value is meaningless. */
    struct halide_type_t type;

    /** The type of event */
    enum halide_trace_event_code_t event;

    /* The ID of the parent event (see below for an explanation of
     * event ancestry). */
    int32_t parent_id;

    /** If this was a load or store of a Tuple-valued Func, this is
     * which tuple element was accessed. */
    int32_t value_index;

    /** The length of the coordinates array */
    int32_t dimensions;

#ifdef __cplusplus
    // If we don't explicitly mark the default ctor as inline,
    // certain build configurations can fail (notably iOS)
    HALIDE_ALWAYS_INLINE halide_trace_event_t() {}
#endif
};

/** Called when Funcs are marked as trace_load, trace_store, or
 * trace_realization. See Func::set_custom_trace. The default
 * implementation either prints events via halide_print, or if
 * HL_TRACE_FILE is defined, dumps the trace to that file in a
 * sequence of trace packets. The header for a trace packet is defined
 * below. If the trace is going to be large, you may want to make the
 * file a named pipe, and then read from that pipe into gzip.
 *
 * halide_trace returns a unique ID which will be passed to future
 * events that "belong" to the earlier event as the parent id. The
 * ownership hierarchy looks like:
 *
 * begin_pipeline
 * +--begin_realization
 * |  +--produce
 * |  |  +--load/store
 * |  |  +--end_produce
 * |  +--consume
 * |  |  +--load
 * |  |  +--end_consume
 * |  +--end_realization
 * +--end_pipeline
 *
 * Threading means that ownership cannot be inferred from the ordering
 * of events. There can be many active realizations of a given
 * function, or many active productions for a single
 * realization. Within a single production, the ordering of events is
 * meaningful.
 */
// @}
extern int32_t halide_trace(void *user_context, const struct halide_trace_event_t *event);
extern int32_t halide_default_trace(void *user_context, const struct halide_trace_event_t *event);
typedef int32_t (*halide_trace_t)(void *user_context, const struct halide_trace_event_t *);
extern halide_trace_t halide_set_custom_trace(halide_trace_t trace);
// @}

/** The header of a packet in a binary trace. All fields are 32-bit. */
struct halide_trace_packet_t {
    /** The total size of this packet in bytes. Always a multiple of
     * four. Equivalently, the number of bytes until the next
     * packet. */
    uint32_t size;

    /** The id of this packet (for the purpose of parent_id). */
    int32_t id;

    /** The remaining fields are equivalent to those in halide_trace_event_t */
    // @{
    struct halide_type_t type;
    enum halide_trace_event_code_t event;
    int32_t parent_id;
    int32_t value_index;
    int32_t dimensions;
    // @}

    #ifdef __cplusplus
    // If we don't explicitly mark the default ctor as inline,
    // certain build configurations can fail (notably iOS)
    HALIDE_ALWAYS_INLINE halide_trace_packet_t() {}

    /** Get the coordinates array, assuming this packet is laid out in
     * memory as it was written. The coordinates array comes
     * immediately after the packet header. */
    HALIDE_ALWAYS_INLINE const int *coordinates() const {
        return (const int *)(this + 1);
    }

    /** Get the value, assuming this packet is laid out in memory as
     * it was written. The packet comes immediately after the coordinates
     * array. */
    HALIDE_ALWAYS_INLINE const void *value() const {
        return (const void *)(coordinates() + dimensions);
    }

    /** Get the func name, assuming this packet is laid out in memory
     * as it was written. It comes after the value. */
    HALIDE_ALWAYS_INLINE const char *func() const {
        return (const char *)value() + type.lanes * type.bytes();
    }
    #endif
};



/** Set the file descriptor that Halide should write binary trace
 * events to. If called with 0 as the argument, Halide outputs trace
 * information to stdout in a human-readable format. If never called,
 * Halide checks the for existence of an environment variable called
 * HL_TRACE_FILE and opens that file. If HL_TRACE_FILE is not defined,
 * it outputs trace information to stdout in a human-readable
 * format. */
extern void halide_set_trace_file(int fd);

/** Halide calls this to retrieve the file descriptor to write binary
 * trace events to. The default implementation returns the value set
 * by halide_set_trace_file. Implement it yourself if you wish to use
 * a custom file descriptor per user_context. Return zero from your
 * implementation to tell Halide to print human-readable trace
 * information to stdout. */
extern int halide_get_trace_file(void *user_context);

/** If tracing is writing to a file. This call closes that file
 * (flushing the trace). Returns zero on success. */
extern int halide_shutdown_trace();

/** All Halide GPU or device backend implementations provide an
 * interface to be used with halide_device_malloc, etc. This is
 * accessed via the functions below.
 */

/** An opaque struct containing per-GPU API implementations of the
 * device functions. */
struct halide_device_interface_impl_t;

/** Each GPU API provides a halide_device_interface_t struct pointing
 * to the code that manages device allocations. You can access these
 * functions directly from the struct member function pointers, or by
 * calling the functions declared below. Note that the global
 * functions are not available when using Halide as a JIT compiler.
 * If you are using raw halide_buffer_t in that context you must use
 * the function pointers in the device_interface struct.
 *
 * The function pointers below are currently the same for every GPU
 * API; only the impl field varies. These top-level functions do the
 * bookkeeping that is common across all GPU APIs, and then dispatch
 * to more API-specific functions via another set of function pointers
 * hidden inside the impl field.
 */
struct halide_device_interface_t {
    int (*device_malloc)(void *user_context, struct halide_buffer_t *buf,
                         const struct halide_device_interface_t *device_interface);
    int (*device_free)(void *user_context, struct halide_buffer_t *buf);
    int (*device_sync)(void *user_context, struct halide_buffer_t *buf);
    void (*device_release)(void *user_context,
                          const struct halide_device_interface_t *device_interface);
    int (*copy_to_host)(void *user_context, struct halide_buffer_t *buf);
    int (*copy_to_device)(void *user_context, struct halide_buffer_t *buf,
                          const struct halide_device_interface_t *device_interface);
    int (*device_and_host_malloc)(void *user_context, struct halide_buffer_t *buf,
                                  const struct halide_device_interface_t *device_interface);
    int (*device_and_host_free)(void *user_context, struct halide_buffer_t *buf);
    int (*buffer_copy)(void *user_context, struct halide_buffer_t *src,
                       const struct halide_device_interface_t *dst_device_interface, struct halide_buffer_t *dst);
    int (*device_crop)(void *user_context, const struct halide_buffer_t *src,
                       struct halide_buffer_t *dst);
    int (*device_release_crop)(void *user_context, struct halide_buffer_t *buf);
    int (*wrap_native)(void *user_context, struct halide_buffer_t *buf, uint64_t handle,
                       const struct halide_device_interface_t *device_interface);
    int (*detach_native)(void *user_context, struct halide_buffer_t *buf);
    const struct halide_device_interface_impl_t *impl;
};

/** Release all data associated with the given device interface, in
 * particular all resources (memory, texture, context handles)
 * allocated by Halide. Must be called explicitly when using AOT
 * compilation. */
extern void halide_device_release(void *user_context,
                                  const struct halide_device_interface_t *device_interface);

/** Copy image data from device memory to host memory. This must be called
 * explicitly to copy back the results of a GPU-based filter. */
extern int halide_copy_to_host(void *user_context, struct halide_buffer_t *buf);

/** Copy image data from host memory to device memory. This should not
 * be called directly; Halide handles copying to the device
 * automatically.  If interface is NULL and the bug has a non-zero dev
 * field, the device associated with the dev handle will be
 * used. Otherwise if the dev field is 0 and interface is NULL, an
 * error is returned. */
extern int halide_copy_to_device(void *user_context, struct halide_buffer_t *buf,
                                 const struct halide_device_interface_t *device_interface);

/** Copy data from one buffer to another. The buffers may have
 * different shapes and sizes, but the destination buffer's shape must
 * be contained within the source buffer's shape. The source data is
 * pulled from either device or host memory on the source, depending
 * on the dirty flags. host is preferred if both are valid. The
 * dst_device_interface parameter controls the destination memory
 * space. NULL means host memory. */
extern int halide_buffer_copy(void *user_context, struct halide_buffer_t *src,
                              const struct halide_device_interface_t *dst_device_interface,
                              struct halide_buffer_t *dst);

/** Give the destination buffer a device allocation which is an alias
 * for the same coordinate range in the source buffer. Modifies the
 * device, device_interface, and the device_dirty flag only. Only
 * supported by some device APIs (others will return
 * halide_error_code_device_crop_unsupported). Call
 * halide_device_release_crop instead of halide_device_free to clean
 * up resources associated with the cropped view. Do not call
 * device_free on the source buffer while the destination buffer still
 * lives.  Note that the two buffers do not share dirty flags, so care
 * must be taken to update them together as needed. Note also that
 * device interfaces which support cropping may still not support
 * cropping a crop. */
extern int halide_device_crop(void *user_context,
                              const struct halide_buffer_t *src,
                              struct halide_buffer_t *dst);

/** Release any resources associated with a cropped view of another
 * buffer. */
extern int halide_device_release_crop(void *user_context,
                                      struct halide_buffer_t *buf);

/** Wait for current GPU operations to complete. Calling this explicitly
 * should rarely be necessary, except maybe for profiling. */
extern int halide_device_sync(void *user_context, struct halide_buffer_t *buf);

/** Allocate device memory to back a halide_buffer_t. */
extern int halide_device_malloc(void *user_context, struct halide_buffer_t *buf,
                                const struct halide_device_interface_t *device_interface);

/** Free device memory. */
extern int halide_device_free(void *user_context, struct halide_buffer_t *buf);

/** Wrap or detach a native device handle, setting the device field
 * and device_interface field as appropriate for the given GPU
 * API. The meaning of the opaque handle is specific to the device
 * interface, so if you know the device interface in use, call the
 * more specific functions in the runtime headers for your specific
 * device API instead (e.g. HalideRuntimeCuda.h). */
// @{
extern int halide_device_wrap_native(void *user_context,
                                     struct halide_buffer_t *buf,
                                     uint64_t handle,
                                     const struct halide_device_interface_t *device_interface);
extern int halide_device_detach_native(void *user_context, struct halide_buffer_t *buf);
// @}

/** Versions of the above functions that accept legacy buffer_t structs. */
// @{
extern int halide_copy_to_host_legacy(void *user_context, struct buffer_t *buf);
extern int halide_copy_to_device_legacy(void *user_context, struct buffer_t *buf,
                                 const struct halide_device_interface_t *device_interface);
extern int halide_device_sync_legacy(void *user_context, struct buffer_t *buf);
extern int halide_device_malloc_legacy(void *user_context, struct buffer_t *buf,
                                const struct halide_device_interface_t *device_interface);
extern int halide_device_free_legacy(void *user_context, struct buffer_t *buf);
// @}

/** Selects which gpu device to use. 0 is usually the display
 * device. If never called, Halide uses the environment variable
 * HL_GPU_DEVICE. If that variable is unset, Halide uses the last
 * device. Set this to -1 to use the last device. */
extern void halide_set_gpu_device(int n);

/** Halide calls this to get the desired halide gpu device
 * setting. Implement this yourself to use a different gpu device per
 * user_context. The default implementation returns the value set by
 * halide_set_gpu_device, or the environment variable
 * HL_GPU_DEVICE. */
extern int halide_get_gpu_device(void *user_context);

/** Set the soft maximum amount of memory, in bytes, that the LRU
 *  cache will use to memoize Func results.  This is not a strict
 *  maximum in that concurrency and simultaneous use of memoized
 *  reults larger than the cache size can both cause it to
 *  temporariliy be larger than the size specified here.
 */
extern void halide_memoization_cache_set_size(int64_t size);

/** Given a cache key for a memoized result, currently constructed
 *  from the Func name and top-level Func name plus the arguments of
 *  the computation, determine if the result is in the cache and
 *  return it if so. (The internals of the cache key should be
 *  considered opaque by this function.) If this routine returns true,
 *  it is a cache miss. Otherwise, it will return false and the
 *  buffers passed in will be filled, via copying, with memoized
 *  data. The last argument is a list if halide_buffer_t pointers which
 *  represents the outputs of the memoized Func. If the Func does not
 *  return a Tuple, there will only be one halide_buffer_t in the list. The
 *  tuple_count parameters determines the length of the list.
 *
 * The return values are:
 * -1: Signals an error.
 *  0: Success and cache hit.
 *  1: Success and cache miss.
 */
extern int halide_memoization_cache_lookup(void *user_context, const uint8_t *cache_key, int32_t size,
                                           struct halide_buffer_t *realized_bounds,
                                           int32_t tuple_count, struct halide_buffer_t **tuple_buffers);

/** Given a cache key for a memoized result, currently constructed
 *  from the Func name and top-level Func name plus the arguments of
 *  the computation, store the result in the cache for futre access by
 *  halide_memoization_cache_lookup. (The internals of the cache key
 *  should be considered opaque by this function.) Data is copied out
 *  from the inputs and inputs are unmodified. The last argument is a
 *  list if halide_buffer_t pointers which represents the outputs of the
 *  memoized Func. If the Func does not return a Tuple, there will
 *  only be one halide_buffer_t in the list. The tuple_count parameters
 *  determines the length of the list.
 *
 * If there is a memory allocation failure, the store does not store
 * the data into the cache.
 */
extern int halide_memoization_cache_store(void *user_context, const uint8_t *cache_key, int32_t size,
                                          struct halide_buffer_t *realized_bounds,
                                          int32_t tuple_count,
                                          struct halide_buffer_t **tuple_buffers);

/** If halide_memoization_cache_lookup succeeds,
 * halide_memoization_cache_release must be called to signal the
 * storage is no longer being used by the caller. It will be passed
 * the host pointer of one the buffers returned by
 * halide_memoization_cache_lookup. That is
 * halide_memoization_cache_release will be called multiple times for
 * the case where halide_memoization_cache_lookup is handling multiple
 * buffers.  (This corresponds to memoizing a Tuple in Halide.) Note
 * that the host pointer must be sufficient to get to all information
 * the relase operation needs. The default Halide cache impleemntation
 * accomplishes this by storing extra data before the start of the user
 * modifiable host storage.
 *
 * This call is like free and does not have a failure return.
  */
extern void halide_memoization_cache_release(void *user_context, void *host);

/** Free all memory and resources associated with the memoization cache.
 * Must be called at a time when no other threads are accessing the cache.
 */
extern void halide_memoization_cache_cleanup();

/** Create a unique file with a name of the form prefixXXXXXsuffix in an arbitrary
 * (but writable) directory; this is typically $TMP or /tmp, but the specific
 * location is not guaranteed. (Note that the exact form of the file name
 * may vary; in particular, the suffix may be ignored on non-Posix systems.)
 * The file is created (but not opened), thus this can be called from
 * different threads (or processes, e.g. when building with parallel make)
 * without risking collision. Note that the caller is always responsible
 * for deleting this file. Returns nonzero value if an error occurs.
 */
extern int halide_create_temp_file(void *user_context,
  const char *prefix, const char *suffix,
  char *path_buf, size_t path_buf_size);

/** Annotate that a given range of memory has been initialized;
 * only used when Target::MSAN is enabled.
 *
 * The default implementation uses the LLVM-provided AnnotateMemoryIsInitialized() function.
 */
extern void halide_msan_annotate_memory_is_initialized(void *user_context, const void *ptr, uint64_t len);

/** Mark the data pointed to by the buffer_t as initialized (but *not* the buffer_t itself),
 * using halide_msan_annotate_memory_is_initialized() for marking.
 *
 * The default implementation takes pains to only mark the active memory ranges
 * (skipping padding), and sorting into ranges to always mark the smallest number of
 * ranges, in monotonically increasing memory order.
 *
 * Most client code should never need to replace the default implementation.
 */
extern void halide_msan_annotate_buffer_is_initialized(void *user_context, struct halide_buffer_t *buffer);
extern void halide_msan_annotate_buffer_is_initialized_as_destructor(void *user_context, void *buffer);

/** The error codes that may be returned by a Halide pipeline. */
enum halide_error_code_t {
    /** There was no error. This is the value returned by Halide on success. */
    halide_error_code_success = 0,

    /** An uncategorized error occurred. Refer to the string passed to halide_error. */
    halide_error_code_generic_error = -1,

    /** A Func was given an explicit bound via Func::bound, but this
     * was not large enough to encompass the region that is used of
     * the Func by the rest of the pipeline. */
    halide_error_code_explicit_bounds_too_small = -2,

    /** The elem_size field of a halide_buffer_t does not match the size in
     * bytes of the type of that ImageParam. Probable type mismatch. */
    halide_error_code_bad_type = -3,

    /** A pipeline would access memory outside of the halide_buffer_t passed
     * in. */
    halide_error_code_access_out_of_bounds = -4,

    /** A halide_buffer_t was given that spans more than 2GB of memory. */
    halide_error_code_buffer_allocation_too_large = -5,

    /** A halide_buffer_t was given with extents that multiply to a number
     * greater than 2^31-1 */
    halide_error_code_buffer_extents_too_large = -6,

    /** Applying explicit constraints on the size of an input or
     * output buffer shrank the size of that buffer below what will be
     * accessed by the pipeline. */
    halide_error_code_constraints_make_required_region_smaller = -7,

    /** A constraint on a size or stride of an input or output buffer
     * was not met by the halide_buffer_t passed in. */
    halide_error_code_constraint_violated = -8,

    /** A scalar parameter passed in was smaller than its minimum
     * declared value. */
    halide_error_code_param_too_small = -9,

    /** A scalar parameter passed in was greater than its minimum
     * declared value. */
    halide_error_code_param_too_large = -10,

    /** A call to halide_malloc returned NULL. */
    halide_error_code_out_of_memory = -11,

    /** A halide_buffer_t pointer passed in was NULL. */
    halide_error_code_buffer_argument_is_null = -12,

    /** debug_to_file failed to open or write to the specified
     * file. */
    halide_error_code_debug_to_file_failed = -13,

    /** The Halide runtime encountered an error while trying to copy
     * from device to host. Turn on -debug in your target string to
     * see more details. */
    halide_error_code_copy_to_host_failed = -14,

    /** The Halide runtime encountered an error while trying to copy
     * from host to device. Turn on -debug in your target string to
     * see more details. */
    halide_error_code_copy_to_device_failed = -15,

    /** The Halide runtime encountered an error while trying to
     * allocate memory on device. Turn on -debug in your target string
     * to see more details. */
    halide_error_code_device_malloc_failed = -16,

    /** The Halide runtime encountered an error while trying to
     * synchronize with a device. Turn on -debug in your target string
     * to see more details. */
    halide_error_code_device_sync_failed = -17,

    /** The Halide runtime encountered an error while trying to free a
     * device allocation. Turn on -debug in your target string to see
     * more details. */
    halide_error_code_device_free_failed = -18,

    /** A device operation was attempted on a buffer with no device
     * interface. */
    halide_error_code_no_device_interface = -19,

    /** An error occurred when attempting to initialize the Matlab
     * runtime. */
    halide_error_code_matlab_init_failed = -20,

    /** The type of an mxArray did not match the expected type. */
    halide_error_code_matlab_bad_param_type = -21,

    /** There is a bug in the Halide compiler. */
    halide_error_code_internal_error = -22,

    /** The Halide runtime encountered an error while trying to launch
     * a GPU kernel. Turn on -debug in your target string to see more
     * details. */
    halide_error_code_device_run_failed = -23,

    /** The Halide runtime encountered a host pointer that violated
     * the alignment set for it by way of a call to
     * set_host_alignment */
    halide_error_code_unaligned_host_ptr = -24,

    /** A fold_storage directive was used on a dimension that is not
     * accessed in a monotonically increasing or decreasing fashion. */
    halide_error_code_bad_fold = -25,

    /** A fold_storage directive was used with a fold factor that was
     * too small to store all the values of a producer needed by the
     * consumer. */
    halide_error_code_fold_factor_too_small = -26,

    /** User-specified require() expression was not satisfied. */
    halide_error_code_requirement_failed = -27,

    /** At least one of the buffer's extents are negative. */
    halide_error_code_buffer_extents_negative = -28,

    /** A compiled pipeline was passed the old deprecated buffer_t
     * struct, and it could not be upgraded to a halide_buffer_t. */
    halide_error_code_failed_to_upgrade_buffer_t = -29,

    /** A compiled pipeline was passed the old deprecated buffer_t
     * struct in bounds inference mode, but the returned information
     * can't be expressed in the old buffer_t. */
    halide_error_code_failed_to_downgrade_buffer_t = -30,

    /** A specialize_fail() schedule branch was selected at runtime. */
    halide_error_code_specialize_fail = -31,

    /** The Halide runtime encountered an error while trying to wrap a
     * native device handle.  Turn on -debug in your target string to
     * see more details. */
    halide_error_code_device_wrap_native_failed = -32,

    /** The Halide runtime encountered an error while trying to detach
     * a native device handle.  Turn on -debug in your target string
     * to see more details. */
    halide_error_code_device_detach_native_failed = -33,

<<<<<<< HEAD
    /** The Halide runtime encountered an error while trying to copy
     * from one buffer to another. Turn on -debug in your target
     * string to see more details. */
    halide_error_code_device_buffer_copy_failed = -34,

    /** Attempted to make cropped alias of a buffer with a device
     * field, but the device_interface does not support cropping. */
    halide_error_code_device_crop_unsupported = -35,

    /** Cropping a buffer failed for some other reason. Turn on -debug
     * in your target string. */
    halide_error_code_device_crop_failed = -36,
=======
    /** The host field on an input or output was null, the device
     * field was not zero, and the pipeline tries to use the buffer on
     * the host. You may be passing a GPU-only buffer to a pipeline
     * which is scheduled to use it on the CPU. */
    halide_error_code_host_is_null = -34,

>>>>>>> 5f2433c3
};

/** Halide calls the functions below on various error conditions. The
 * default implementations construct an error message, call
 * halide_error, then return the matching error code above. On
 * platforms that support weak linking, you can override these to
 * catch the errors individually. */

/** A call into an extern stage for the purposes of bounds inference
 * failed. Returns the error code given by the extern stage. */
extern int halide_error_bounds_inference_call_failed(void *user_context, const char *extern_stage_name, int result);

/** A call to an extern stage failed. Returned the error code given by
 * the extern stage. */
extern int halide_error_extern_stage_failed(void *user_context, const char *extern_stage_name, int result);

/** Various other error conditions. See the enum above for a
 * description of each. */
// @{
extern int halide_error_explicit_bounds_too_small(void *user_context, const char *func_name, const char *var_name,
                                                      int min_bound, int max_bound, int min_required, int max_required);
extern int halide_error_bad_type(void *user_context, const char *func_name,
                                 uint8_t code_given, uint8_t correct_code,
                                 uint8_t bits_given, uint8_t correct_bits,
                                 uint16_t lanes_given, uint16_t correct_lanes);
extern int halide_error_access_out_of_bounds(void *user_context, const char *func_name,
                                             int dimension, int min_touched, int max_touched,
                                             int min_valid, int max_valid);
extern int halide_error_buffer_allocation_too_large(void *user_context, const char *buffer_name,
                                                    uint64_t allocation_size, uint64_t max_size);
extern int halide_error_buffer_extents_negative(void *user_context, const char *buffer_name, int dimension, int extent);
extern int halide_error_buffer_extents_too_large(void *user_context, const char *buffer_name,
                                                 int64_t actual_size, int64_t max_size);
extern int halide_error_constraints_make_required_region_smaller(void *user_context, const char *buffer_name,
                                                                 int dimension,
                                                                 int constrained_min, int constrained_extent,
                                                                 int required_min, int required_extent);
extern int halide_error_constraint_violated(void *user_context, const char *var, int val,
                                            const char *constrained_var, int constrained_val);
extern int halide_error_param_too_small_i64(void *user_context, const char *param_name,
                                            int64_t val, int64_t min_val);
extern int halide_error_param_too_small_u64(void *user_context, const char *param_name,
                                            uint64_t val, uint64_t min_val);
extern int halide_error_param_too_small_f64(void *user_context, const char *param_name,
                                            double val, double min_val);
extern int halide_error_param_too_large_i64(void *user_context, const char *param_name,
                                            int64_t val, int64_t max_val);
extern int halide_error_param_too_large_u64(void *user_context, const char *param_name,
                                            uint64_t val, uint64_t max_val);
extern int halide_error_param_too_large_f64(void *user_context, const char *param_name,
                                            double val, double max_val);
extern int halide_error_out_of_memory(void *user_context);
extern int halide_error_buffer_argument_is_null(void *user_context, const char *buffer_name);
extern int halide_error_debug_to_file_failed(void *user_context, const char *func,
                                             const char *filename, int error_code);
extern int halide_error_unaligned_host_ptr(void *user_context, const char *func_name, int alignment);
extern int halide_error_host_is_null(void *user_context, const char *func_name);
extern int halide_error_failed_to_upgrade_buffer_t(void *user_context,
                                                   const char *input_name,
                                                   const char *reason);
extern int halide_error_failed_to_downgrade_buffer_t(void *user_context,
                                                     const char *input_name,
                                                     const char *reason);
extern int halide_error_bad_fold(void *user_context, const char *func_name, const char *var_name,
                                 const char *loop_name);

extern int halide_error_fold_factor_too_small(void *user_context, const char *func_name, const char *var_name,
                                              int fold_factor, const char *loop_name, int required_extent);
extern int halide_error_requirement_failed(void *user_context, const char *condition, const char *message);
extern int halide_error_specialize_fail(void *user_context, const char *message);

// @}

/** Optional features a compilation Target can have.
 */
typedef enum halide_target_feature_t {
    halide_target_feature_jit = 0,  ///< Generate code that will run immediately inside the calling process.
    halide_target_feature_debug = 1,  ///< Turn on debug info and output for runtime code.
    halide_target_feature_no_asserts = 2,  ///< Disable all runtime checks, for slightly tighter code.
    halide_target_feature_no_bounds_query = 3, ///< Disable the bounds querying functionality.

    halide_target_feature_sse41 = 4,  ///< Use SSE 4.1 and earlier instructions. Only relevant on x86.
    halide_target_feature_avx = 5,  ///< Use AVX 1 instructions. Only relevant on x86.
    halide_target_feature_avx2 = 6,  ///< Use AVX 2 instructions. Only relevant on x86.
    halide_target_feature_fma = 7,  ///< Enable x86 FMA instruction
    halide_target_feature_fma4 = 8,  ///< Enable x86 (AMD) FMA4 instruction set
    halide_target_feature_f16c = 9,  ///< Enable x86 16-bit float support

    halide_target_feature_armv7s = 10,  ///< Generate code for ARMv7s. Only relevant for 32-bit ARM.
    halide_target_feature_no_neon = 11,  ///< Avoid using NEON instructions. Only relevant for 32-bit ARM.

    halide_target_feature_vsx = 12,  ///< Use VSX instructions. Only relevant on POWERPC.
    halide_target_feature_power_arch_2_07 = 13,  ///< Use POWER ISA 2.07 new instructions. Only relevant on POWERPC.

    halide_target_feature_cuda = 14,  ///< Enable the CUDA runtime. Defaults to compute capability 2.0 (Fermi)
    halide_target_feature_cuda_capability30 = 15,  ///< Enable CUDA compute capability 3.0 (Kepler)
    halide_target_feature_cuda_capability32 = 16,  ///< Enable CUDA compute capability 3.2 (Tegra K1)
    halide_target_feature_cuda_capability35 = 17,  ///< Enable CUDA compute capability 3.5 (Kepler)
    halide_target_feature_cuda_capability50 = 18,  ///< Enable CUDA compute capability 5.0 (Maxwell)

    halide_target_feature_opencl = 19,  ///< Enable the OpenCL runtime.
    halide_target_feature_cl_doubles = 20,  ///< Enable double support on OpenCL targets

    halide_target_feature_opengl = 21,  ///< Enable the OpenGL runtime.
    halide_target_feature_openglcompute = 22, ///< Enable OpenGL Compute runtime.

    halide_target_feature_unused_23 = 23, ///< Unused. (Formerly: Enable the RenderScript runtime.)

    halide_target_feature_user_context = 24,  ///< Generated code takes a user_context pointer as first argument

    halide_target_feature_matlab = 25,  ///< Generate a mexFunction compatible with Matlab mex libraries. See tools/mex_halide.m.

    halide_target_feature_profile = 26, ///< Launch a sampling profiler alongside the Halide pipeline that monitors and reports the runtime used by each Func
    halide_target_feature_no_runtime = 27, ///< Do not include a copy of the Halide runtime in any generated object file or assembly

    halide_target_feature_metal = 28, ///< Enable the (Apple) Metal runtime.
    halide_target_feature_mingw = 29, ///< For Windows compile to MinGW toolset rather then Visual Studio

    halide_target_feature_c_plus_plus_mangling = 30, ///< Generate C++ mangled names for result function, et al

    halide_target_feature_large_buffers = 31, ///< Enable 64-bit buffer indexing to support buffers > 2GB.

    halide_target_feature_hvx_64 = 32, ///< Enable HVX 64 byte mode.
    halide_target_feature_hvx_128 = 33, ///< Enable HVX 128 byte mode.
    halide_target_feature_hvx_v62 = 34, ///< Enable Hexagon v62 architecture.
    halide_target_feature_fuzz_float_stores = 35, ///< On every floating point store, set the last bit of the mantissa to zero. Pipelines for which the output is very different with this feature enabled may also produce very different output on different processors.
    halide_target_feature_soft_float_abi = 36, ///< Enable soft float ABI. This only enables the soft float ABI calling convention, which does not necessarily use soft floats.
    halide_target_feature_msan = 37, ///< Enable hooks for MSAN support.
    halide_target_feature_avx512 = 38, ///< Enable the base AVX512 subset supported by all AVX512 architectures. The specific feature sets are AVX-512F and AVX512-CD. See https://en.wikipedia.org/wiki/AVX-512 for a description of each AVX subset.
    halide_target_feature_avx512_knl = 39, ///< Enable the AVX512 features supported by Knight's Landing chips, such as the Xeon Phi x200. This includes the base AVX512 set, and also AVX512-CD and AVX512-ER.
    halide_target_feature_avx512_skylake = 40, ///< Enable the AVX512 features supported by Skylake Xeon server processors. This adds AVX512-VL, AVX512-BW, and AVX512-DQ to the base set. The main difference from the base AVX512 set is better support for small integer ops. Note that this does not include the Knight's Landing features. Note also that these features are not available on Skylake desktop and mobile processors.
    halide_target_feature_avx512_cannonlake = 41, ///< Enable the AVX512 features expected to be supported by future Cannonlake processors. This includes all of the Skylake features, plus AVX512-IFMA and AVX512-VBMI.
    halide_target_feature_hvx_use_shared_object = 42, ///< Deprecated
    halide_target_feature_trace_loads = 43, ///< Trace all loads done by the pipeline. Equivalent to calling Func::trace_loads on every non-inlined Func.
    halide_target_feature_trace_stores = 44, ///< Trace all stores done by the pipeline. Equivalent to calling Func::trace_stores on every non-inlined Func.
    halide_target_feature_trace_realizations = 45, ///< Trace all realizations done by the pipeline. Equivalent to calling Func::trace_realizations on every non-inlined Func.
    halide_target_feature_cuda_capability61 = 46,  ///< Enable CUDA compute capability 6.1 (Pascal)
    halide_target_feature_hvx_v65 = 47, ///< Enable Hexagon v65 architecture.
    halide_target_feature_hvx_v66 = 48, ///< Enable Hexagon v66 architecture.
    halide_target_feature_end = 49, ///< A sentinel. Every target is considered to have this feature, and setting this feature does nothing.
} halide_target_feature_t;

/** This function is called internally by Halide in some situations to determine
 * if the current execution environment can support the given set of
 * halide_target_feature_t flags. The implementation must do the following:
 *
 * -- If there are flags set in features that the function knows *cannot* be supported, return 0.
 * -- Otherwise, return 1.
 * -- Note that any flags set in features that the function doesn't know how to test should be ignored;
 * this implies that a return value of 1 means "not known to be bad" rather than "known to be good".
 *
 * In other words: a return value of 0 means "It is not safe to use code compiled with these features",
 * while a return value of 1 means "It is not obviously unsafe to use code compiled with these features".
 *
 * The default implementation simply calls halide_default_can_use_target_features.
 */
// @{
extern int halide_can_use_target_features(uint64_t features);
typedef int (*halide_can_use_target_features_t)(uint64_t);
extern halide_can_use_target_features_t halide_set_custom_can_use_target_features(halide_can_use_target_features_t);
// @}

/**
 * This is the default implementation of halide_can_use_target_features; it is provided
 * for convenience of user code that may wish to extend halide_can_use_target_features
 * but continue providing existing support, e.g.
 *
 *     int halide_can_use_target_features(uint64_t features) {
 *          if (features & halide_target_somefeature) {
 *              if (!can_use_somefeature()) {
 *                  return 0;
 *              }
 *          }
 *          return halide_default_can_use_target_features(features);
 *     }
 */
extern int halide_default_can_use_target_features(uint64_t features);


typedef struct halide_dimension_t {
    int32_t min, extent, stride;

    // Per-dimension flags. None are defined yet (This is reserved for future use).
    uint32_t flags;

#ifdef __cplusplus
    HALIDE_ALWAYS_INLINE halide_dimension_t() : min(0), extent(0), stride(0), flags(0) {}
    HALIDE_ALWAYS_INLINE halide_dimension_t(int32_t m, int32_t e, int32_t s, uint32_t f = 0) :
        min(m), extent(e), stride(s), flags(f) {}

    HALIDE_ALWAYS_INLINE bool operator==(const halide_dimension_t &other) const {
        return (min == other.min) &&
            (extent == other.extent) &&
            (stride == other.stride) &&
            (flags == other.flags);
    }

    HALIDE_ALWAYS_INLINE bool operator!=(const halide_dimension_t &other) const {
        return !(*this == other);
    }
#endif
} halide_dimension_t;

#ifdef __cplusplus
} // extern "C"
#endif

typedef enum {halide_buffer_flag_host_dirty = 1,
              halide_buffer_flag_device_dirty = 2} halide_buffer_flags;

/**
 * The raw representation of an image passed around by generated
 * Halide code. It includes some stuff to track whether the image is
 * not actually in main memory, but instead on a device (like a
 * GPU). For a more convenient C++ wrapper, use Halide::Buffer<T>. */
typedef struct halide_buffer_t {
    /** A device-handle for e.g. GPU memory used to back this buffer. */
    uint64_t device;

    /** The interface used to interpret the above handle. */
    const struct halide_device_interface_t *device_interface;

    /** A pointer to the start of the data in main memory. In terms of
     * the Halide coordinate system, this is the address of the min
     * coordinates (defined below). */
    uint8_t* host;

    /** flags with various meanings. */
    uint64_t flags;

    /** The type of each buffer element. */
    struct halide_type_t type;

    /** The dimensionality of the buffer. */
    int32_t dimensions;

    /** The shape of the buffer. Halide does not own this array - you
     * must manage the memory for it yourself. */
    halide_dimension_t *dim;

    /** Pads the buffer up to a multiple of 8 bytes */
    void *padding;

#ifdef __cplusplus
    /** Convenience methods for accessing the flags */
    // @{
    HALIDE_ALWAYS_INLINE bool get_flag(halide_buffer_flags flag) const {
        return (flags & flag) != 0;
    }

    HALIDE_ALWAYS_INLINE void set_flag(halide_buffer_flags flag, bool value) {
        if (value) {
            flags |= flag;
        } else {
            flags &= ~flag;
        }
    }

    HALIDE_ALWAYS_INLINE bool host_dirty() const {
        return get_flag(halide_buffer_flag_host_dirty);
    }

    HALIDE_ALWAYS_INLINE bool device_dirty() const {
        return get_flag(halide_buffer_flag_device_dirty);
    }

    HALIDE_ALWAYS_INLINE void set_host_dirty(bool v = true) {
        set_flag(halide_buffer_flag_host_dirty, v);
    }

    HALIDE_ALWAYS_INLINE void set_device_dirty(bool v = true) {
        set_flag(halide_buffer_flag_device_dirty, v);
    }
    // @}

    /** The total number of elements this buffer represents. Equal to
     * the product of the extents */
    HALIDE_ALWAYS_INLINE size_t number_of_elements() const {
        size_t s = 1;
        for (int i = 0; i < dimensions; i++) {
            s *= dim[i].extent;
        }
        return s;
    }

    /** A pointer to the element with the lowest address. If all
     * strides are positive, equal to the host pointer. */
    HALIDE_ALWAYS_INLINE uint8_t *begin() const {
        ptrdiff_t index = 0;
        for (int i = 0; i < dimensions; i++) {
            if (dim[i].stride < 0) {
                index += dim[i].stride * (dim[i].extent - 1);
            }
        }
        return host + index * type.bytes();
    }

    /** A pointer to one beyond the element with the highest address. */
    HALIDE_ALWAYS_INLINE uint8_t *end() const {
        ptrdiff_t index = 0;
        for (int i = 0; i < dimensions; i++) {
            if (dim[i].stride > 0) {
                index += dim[i].stride * (dim[i].extent - 1);
            }
        }
        index += 1;
        return host + index * type.bytes();
    }

    /** The total number of bytes spanned by the data in memory. */
    HALIDE_ALWAYS_INLINE size_t size_in_bytes() const {
        return (size_t)(end() - begin());
    }

    /** A pointer to the element at the given location. */
    HALIDE_ALWAYS_INLINE uint8_t *address_of(const int *pos) const {
        ptrdiff_t index = 0;
        for (int i = 0; i < dimensions; i++) {
            index += dim[i].stride * (pos[i] - dim[i].min);
        }
        return host + index * type.bytes();
    }

#endif
} halide_buffer_t;

#ifdef __cplusplus
extern "C" {
#endif

#ifndef HALIDE_ATTRIBUTE_DEPRECATED
#ifdef HALIDE_ALLOW_DEPRECATED
#define HALIDE_ATTRIBUTE_DEPRECATED(x)
#else
#ifdef _MSC_VER
#define HALIDE_ATTRIBUTE_DEPRECATED(x) __declspec(deprecated(x))
#else
#define HALIDE_ATTRIBUTE_DEPRECATED(x) __attribute__((deprecated(x)))
#endif
#endif
#endif

/** The old buffer_t, included for compatibility with old code. Don't
 * use it. */
#ifndef BUFFER_T_DEFINED
#define BUFFER_T_DEFINED
typedef struct buffer_t {
    uint64_t dev;
    uint8_t* host;
    int32_t extent[4];
    int32_t stride[4];
    int32_t min[4];
    int32_t elem_size;
    HALIDE_ATTRIBUTE_ALIGN(1) bool host_dirty;
    HALIDE_ATTRIBUTE_ALIGN(1) bool dev_dirty;
    HALIDE_ATTRIBUTE_ALIGN(1) uint8_t _padding[10 - sizeof(void *)];
} buffer_t;
#endif // BUFFER_T_DEFINED

/** Copies host pointer, mins, extents, strides, and device state from
 * an old-style buffer_t into a new-style halide_buffer_t. The
 * dimensions and type fields of the new buffer_t should already be
 * set. Returns an error code if the upgrade could not be
 * performed. */
extern int halide_upgrade_buffer_t(void *user_context, const char *name,
                                   const buffer_t *old_buf, halide_buffer_t *new_buf);

/** Copies the host pointer, mins, extents, strides, and device state
 * from a halide_buffer_t to a buffer_t. Also sets elem_size. Useful
 * for backporting the results of bounds inference. */
extern int halide_downgrade_buffer_t(void *user_context, const char *name,
                                     const halide_buffer_t *new_buf, buffer_t *old_buf);

/** Copies the dirty flags and device allocation state from a new
 * buffer_t back to a legacy buffer_t. */
extern int halide_downgrade_buffer_t_device_fields(void *user_context, const char *name,
                                                   const halide_buffer_t *new_buf, buffer_t *old_buf);

/** halide_scalar_value_t is a simple union able to represent all the well-known
 * scalar values in a filter argument. Note that it isn't tagged with a type;
 * you must ensure you know the proper type before accessing. Most user
 * code will never need to create instances of this struct; its primary use
 * is to hold def/min/max values in a halide_filter_argument_t. (Note that
 * this is conceptually just a union; it's wrapped in a struct to ensure
 * that it doesn't get anonymized by LLVM.)
 */
struct halide_scalar_value_t {
    union {
        bool b;
        int8_t i8;
        int16_t i16;
        int32_t i32;
        int64_t i64;
        uint8_t u8;
        uint16_t u16;
        uint32_t u32;
        uint64_t u64;
        float f32;
        double f64;
        void *handle;
    } u;
};

enum halide_argument_kind_t {
    halide_argument_kind_input_scalar = 0,
    halide_argument_kind_input_buffer = 1,
    halide_argument_kind_output_buffer = 2
};

/*
    These structs must be robust across different compilers and settings; when
    modifying them, strive for the following rules:

    1) All fields are explicitly sized. I.e. must use int32_t and not "int"
    2) All fields must land on an alignment boundary that is the same as their size
    3) Explicit padding is added to make that so
    4) The sizeof the struct is padded out to a multiple of the largest natural size thing in the struct
    5) don't forget that 32 and 64 bit pointers are different sizes
*/

/**
 * halide_filter_argument_t is essentially a plain-C-struct equivalent to
 * Halide::Argument; most user code will never need to create one.
 */
struct halide_filter_argument_t {
    const char *name;       // name of the argument; will never be null or empty.
    int32_t kind;           // actually halide_argument_kind_t
    int32_t dimensions;     // always zero for scalar arguments
    struct halide_type_t type;
    // These pointers should always be null for buffer arguments,
    // and *may* be null for scalar arguments. (A null value means
    // there is no def/min/max specified for this argument.)
    const struct halide_scalar_value_t *def;
    const struct halide_scalar_value_t *min;
    const struct halide_scalar_value_t *max;
};

struct halide_filter_metadata_t {
    /** version of this metadata; currently always 0. */
    int32_t version;

    /** The number of entries in the arguments field. This is always >= 1. */
    int32_t num_arguments;

    /** An array of the filters input and output arguments; this will never be
     * null. The order of arguments is not guaranteed (input and output arguments
     * may come in any order); however, it is guaranteed that all arguments
     * will have a unique name within a given filter. */
    const struct halide_filter_argument_t* arguments;

    /** The Target for which the filter was compiled. This is always
     * a canonical Target string (ie a product of Target::to_string). */
    const char* target;

    /** The function name of the filter. */
    const char* name;
};

/** The functions below here are relevant for pipelines compiled with
 * the -profile target flag, which runs a sampling profiler thread
 * alongside the pipeline. */

/** Per-Func state tracked by the sampling profiler. */
struct halide_profiler_func_stats {
    /** Total time taken evaluating this Func (in nanoseconds). */
    uint64_t time;

    /** The current memory allocation of this Func. */
    uint64_t memory_current;

    /** The peak memory allocation of this Func. */
    uint64_t memory_peak;

    /** The total memory allocation of this Func. */
    uint64_t memory_total;

    /** The peak stack allocation of this Func's threads. */
    uint64_t stack_peak;

    /** The average number of thread pool worker threads active while computing this Func. */
    uint64_t active_threads_numerator, active_threads_denominator;

    /** The name of this Func. A global constant string. */
    const char *name;

    /** The total number of memory allocation of this Func. */
    int num_allocs;
};

/** Per-pipeline state tracked by the sampling profiler. These exist
 * in a linked list. */
struct halide_profiler_pipeline_stats {
    /** Total time spent inside this pipeline (in nanoseconds) */
    uint64_t time;

    /** The current memory allocation of funcs in this pipeline. */
    uint64_t memory_current;

    /** The peak memory allocation of funcs in this pipeline. */
    uint64_t memory_peak;

    /** The total memory allocation of funcs in this pipeline. */
    uint64_t memory_total;

    /** The average number of thread pool worker threads doing useful
     * work while computing this pipeline. */
    uint64_t active_threads_numerator, active_threads_denominator;

    /** The name of this pipeline. A global constant string. */
    const char *name;

    /** An array containing states for each Func in this pipeline. */
    struct halide_profiler_func_stats *funcs;

    /** The next pipeline_stats pointer. It's a void * because types
     * in the Halide runtime may not currently be recursive. */
    void *next;

    /** The number of funcs in this pipeline. */
    int num_funcs;

    /** An internal base id used to identify the funcs in this pipeline. */
    int first_func_id;

    /** The number of times this pipeline has been run. */
    int runs;

    /** The total number of samples taken inside of this pipeline. */
    int samples;

    /** The total number of memory allocation of funcs in this pipeline. */
    int num_allocs;
};

/** The global state of the profiler. */
struct halide_profiler_state {
    /** Guards access to the fields below. If not locked, the sampling
     * profiler thread is free to modify things below (including
     * reordering the linked list of pipeline stats). */
    struct halide_mutex lock;

    /** The amount of time the profiler thread sleeps between samples
     * in milliseconds. Defaults to 1 */
    int sleep_time;

    /** An internal id used for bookkeeping. */
    int first_free_id;

    /** The id of the current running Func. Set by the pipeline, read
     * periodically by the profiler thread. */
    int current_func;

    /** The number of threads currently doing work. */
    int active_threads;

    /** A linked list of stats gathered for each pipeline. */
    struct halide_profiler_pipeline_stats *pipelines;

    /** Retrieve remote profiler state. Used so that the sampling
     * profiler can follow along with execution that occurs elsewhere,
     * e.g. on a DSP. If null, it reads from the int above instead. */
    void (*get_remote_profiler_state)(int *func, int *active_workers);

    /** Is the profiler thread running. */
    bool started;
};

/** Profiler func ids with special meanings. */
enum {
    /// current_func takes on this value when not inside Halide code
    halide_profiler_outside_of_halide = -1,
    /// Set current_func to this value to tell the profiling thread to
    /// halt. It will start up again next time you run a pipeline with
    /// profiling enabled.
    halide_profiler_please_stop = -2
};

/** Get a pointer to the global profiler state for programmatic
 * inspection. Lock it before using to pause the profiler. */
extern struct halide_profiler_state *halide_profiler_get_state();

/** Get a pointer to the pipeline state associated with pipeline_name.
 * This function grabs the global profiler state's lock on entry. */
extern struct halide_profiler_pipeline_stats *halide_profiler_get_pipeline_state(const char *pipeline_name);

/** Reset all profiler state.
 * WARNING: Do NOT call this method while any halide pipeline is
 * running; halide_profiler_memory_allocate/free and
 * halide_profiler_stack_peak_update update the profiler pipeline's
 * state without grabbing the global profiler state's lock. */
extern void halide_profiler_reset();

/** Print out timing statistics for everything run since the last
 * reset. Also happens at process exit. */
extern void halide_profiler_report(void *user_context);

/// \name "Float16" functions
/// These functions operate of bits (``uint16_t``) representing a half
/// precision floating point number (IEEE-754 2008 binary16).
//{@

/** Read bits representing a half precision floating point number and return
 *  the float that represents the same value */
extern float halide_float16_bits_to_float(uint16_t);

/** Read bits representing a half precision floating point number and return
 *  the double that represents the same value */
extern double halide_float16_bits_to_double(uint16_t);

// TODO: Conversion functions to half

//@}

#ifdef __cplusplus
} // End extern "C"
#endif

#ifdef __cplusplus

namespace {
template<typename T> struct check_is_pointer;
template<typename T> struct check_is_pointer<T *> {};
}

/** Construct the halide equivalent of a C type */
template<typename T>
HALIDE_ALWAYS_INLINE halide_type_t halide_type_of() {
    // Create a compile-time error if T is not a pointer (without
    // using any includes - this code goes into the runtime).
    check_is_pointer<T> check;
    (void)check;
    return halide_type_t(halide_type_handle, 64);
}

template<>
HALIDE_ALWAYS_INLINE halide_type_t halide_type_of<float>() {
    return halide_type_t(halide_type_float, 32);
}

template<>
HALIDE_ALWAYS_INLINE halide_type_t halide_type_of<double>() {
    return halide_type_t(halide_type_float, 64);
}

template<>
HALIDE_ALWAYS_INLINE halide_type_t halide_type_of<bool>() {
    return halide_type_t(halide_type_uint, 1);
}

template<>
HALIDE_ALWAYS_INLINE halide_type_t halide_type_of<uint8_t>() {
    return halide_type_t(halide_type_uint, 8);
}

template<>
HALIDE_ALWAYS_INLINE halide_type_t halide_type_of<uint16_t>() {
    return halide_type_t(halide_type_uint, 16);
}

template<>
HALIDE_ALWAYS_INLINE halide_type_t halide_type_of<uint32_t>() {
    return halide_type_t(halide_type_uint, 32);
}

template<>
HALIDE_ALWAYS_INLINE halide_type_t halide_type_of<uint64_t>() {
    return halide_type_t(halide_type_uint, 64);
}

template<>
HALIDE_ALWAYS_INLINE halide_type_t halide_type_of<int8_t>() {
    return halide_type_t(halide_type_int, 8);
}

template<>
HALIDE_ALWAYS_INLINE halide_type_t halide_type_of<int16_t>() {
    return halide_type_t(halide_type_int, 16);
}

template<>
HALIDE_ALWAYS_INLINE halide_type_t halide_type_of<int32_t>() {
    return halide_type_t(halide_type_int, 32);
}

template<>
HALIDE_ALWAYS_INLINE halide_type_t halide_type_of<int64_t>() {
    return halide_type_t(halide_type_int, 64);
}

#endif

#endif // HALIDE_HALIDERUNTIME_H<|MERGE_RESOLUTION|>--- conflicted
+++ resolved
@@ -870,27 +870,25 @@
      * to see more details. */
     halide_error_code_device_detach_native_failed = -33,
 
-<<<<<<< HEAD
-    /** The Halide runtime encountered an error while trying to copy
-     * from one buffer to another. Turn on -debug in your target
-     * string to see more details. */
-    halide_error_code_device_buffer_copy_failed = -34,
-
-    /** Attempted to make cropped alias of a buffer with a device
-     * field, but the device_interface does not support cropping. */
-    halide_error_code_device_crop_unsupported = -35,
-
-    /** Cropping a buffer failed for some other reason. Turn on -debug
-     * in your target string. */
-    halide_error_code_device_crop_failed = -36,
-=======
     /** The host field on an input or output was null, the device
      * field was not zero, and the pipeline tries to use the buffer on
      * the host. You may be passing a GPU-only buffer to a pipeline
      * which is scheduled to use it on the CPU. */
     halide_error_code_host_is_null = -34,
 
->>>>>>> 5f2433c3
+    /** The Halide runtime encountered an error while trying to copy
+     * from one buffer to another. Turn on -debug in your target
+     * string to see more details. */
+    halide_error_code_device_buffer_copy_failed = -35,
+
+    /** Attempted to make cropped alias of a buffer with a device
+     * field, but the device_interface does not support cropping. */
+    halide_error_code_device_crop_unsupported = -36,
+
+    /** Cropping a buffer failed for some other reason. Turn on -debug
+     * in your target string. */
+    halide_error_code_device_crop_failed = -37,
+
 };
 
 /** Halide calls the functions below on various error conditions. The
