--- conflicted
+++ resolved
@@ -34,11 +34,7 @@
 LLVM_LIBDIR = $(shell $(LLVM_CONFIG) --libdir | sed -e 's/\\/\//g' -e 's/\([a-zA-Z]\):/\/\1/g')
 LLVM_AS = $(LLVM_BINDIR)/llvm-as
 LLVM_NM = $(LLVM_BINDIR)/llvm-nm
-<<<<<<< HEAD
-LLVM_CXX_FLAGS = -std=c++11 $(filter-out -O% -g -fomit-frame-pointer -pedantic -W% -W, $(shell $(LLVM_CONFIG) --cxxflags))
-=======
 LLVM_CXX_FLAGS = -std=c++11  $(filter-out -O% -g -fomit-frame-pointer -pedantic -W% -W, $(shell $(LLVM_CONFIG) --cxxflags | sed -e 's/\\/\//g' -e 's/\([a-zA-Z]\):/\/\1/g'))
->>>>>>> 65bbac29
 OPTIMIZE ?= -O3
 # This can be set to -m32 to get a 32-bit build of Halide on a 64-bit system.
 # (Normally this can be done via pointing to a compiler that defaults to 32-bits,
