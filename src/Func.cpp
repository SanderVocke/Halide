--- conflicted
+++ resolved
@@ -595,7 +595,6 @@
 
     // Check whether the operator is associative and determine the operator and
     // its identity for each value in the definition if it is a Tuple
-<<<<<<< HEAD
     auto t1 = std::chrono::high_resolution_clock::now();
     const auto &assoc_result = prove_associativity(func_name, args, values);
     auto t2 = std::chrono::high_resolution_clock::now();
@@ -604,11 +603,6 @@
     std::cout << dt * 1e3 << "\n";
 
     user_assert(assoc_result.associative())
-=======
-    ProveAssociativityResult prover_result = prove_associativity(func_name, args, values);
-    vector<AssociativeOp> &ops = prover_result.ops;
-    user_assert(prover_result.is_associative)
->>>>>>> f66a9c71
         << "Failed to call rfactor() on " << stage_name
         << " since it can't prove associativity of the operator\n";
     internal_assert(assoc_result.ops().size() == values.size());
@@ -650,7 +644,7 @@
 
     // If the operator is associative but non-commutative, rfactor() on inner
     // dimensions (excluding the outer dimensions) is not valid.
-    if (!prover_result.is_commutative) {
+    /*if (!prover_result.is_commutative) {
         int last_rvar = -1;
         for (int i = dims.size() - 1; i >= 0; --i) {
             if ((last_rvar != -1) && is_rfactored[i]) {
@@ -665,7 +659,7 @@
                 last_rvar = i;
             }
         }
-    }
+    }*/
 
     // We need to apply the split directives on the reduction vars, so that we can
     // correctly lift the RVars not in 'rvars_kept' and distribute the RVars to the
@@ -978,7 +972,7 @@
             // f.split(x, x, xi, 32).vectorize(xi, 8).unroll(xi);
             //
             // It's only the tail/epilogue that changes.
-            
+
             std::set<string> descends_from_shiftinwards_outer;
             for (const Split &s : definition.schedule().splits()) {
                 if (s.is_split() && s.tail == TailStrategy::ShiftInwards) {
@@ -998,7 +992,7 @@
             }
         }
     }
-    
+
     if (!definition.is_init()) {
         user_assert(tail != TailStrategy::ShiftInwards)
             << "When splitting Var " << old_name
