// waitpid, etc doesn't exist on windows.
#ifdef _WIN32
#include <stdio.h>
int main(int argc, char **argv) {
    printf("Skipping test on windows\n");
    return 0;
}
#else

#include <fstream>

#include "Halide.h"

#include <stdarg.h>
#include <string.h>
#include <stdio.h>
#include <unistd.h>
#include <sys/wait.h>

using namespace Halide;

// This tests that we can correctly generate all the simd ops
using std::vector;
using std::string;

bool failed = false;
Var x("x"), y("y");

bool use_ssse3, use_sse41, use_sse42, use_avx, use_avx2, use_avx512, use_avx512_knl, use_avx512_skylake, use_avx512_cannonlake;
bool use_vsx, use_power_arch_2_07;

string filter = "*";

Target target;

ImageParam in_f32, in_f64, in_i8, in_u8, in_i16, in_u16, in_i32, in_u32, in_i64, in_u64;

int num_processes = 16;
int my_process_id = 0;

// width and height of test images
const int W = 256*3, H = 128;

bool can_run_code() {

    // If we can (target matches host), run the error checking Func.
    Target host_target = get_host_target();
    bool can_run_the_code =
        (target.arch == host_target.arch &&
         target.bits == host_target.bits &&
         target.os == host_target.os);
    // A bunch of feature flags also need to match between the
    // compiled code and the host in order to run the code.
    for (Target::Feature f : {Target::SSE41, Target::AVX,
                Target::AVX2, Target::AVX512,
                Target::FMA, Target::FMA4, Target::F16C,
                Target::VSX, Target::POWER_ARCH_2_07,
                Target::ARMv7s, Target::NoNEON, Target::MinGW}) {
        if (target.has_feature(f) != host_target.has_feature(f)) {
            can_run_the_code = false;
        }
    }
    return can_run_the_code;
}
// Check if pattern p matches str, allowing for wildcards (*).
bool wildcard_match(const char* p, const char* str) {
    // Match all non-wildcard characters.
    while (*p && *str && *p == *str && *p != '*') {
        str++;
        p++;
    }

    if (!*p) {
        return *str == 0;
    } else if (*p == '*') {
        p++;
        do {
            if (wildcard_match(p, str)) {
                return true;
            }
        } while(*str++);
    } else if (*p == ' ') {     // ignore whitespace in pattern
        p++;
        if (wildcard_match(p, str)) {
            return true;
        }
    } else if (*str == ' ') {   // ignore whitespace in string
        str++;
        if (wildcard_match(p, str)) {
            return true;
        }
    }
    return !*p;
}

bool wildcard_match(const string& p, const string& str) {
    return wildcard_match(p.c_str(), str.c_str());
}

// Check if a substring of str matches a pattern p.
bool wildcard_search(const string& p, const string& str) {
    return wildcard_match("*" + p + "*", str);
}

void check(string op, int vector_width, Expr e) {
    static int counter = 0;
    counter++;

    // Make a name for the test by uniquing then sanitizing the op name
    string name = "op_" + op;
    for (size_t i = 0; i < name.size(); i++) {
        if (!isalnum(name[i])) name[i] = '_';
    }

    name += "_" + std::to_string(counter);

    // Bail out after generating the unique_name, so that names are
    // unique across different processes and don't depend on filter
    // settings.
    if (!wildcard_match(filter, op)) return;
    if (counter % num_processes != my_process_id) return;

    std::cout << op << std::endl;

    // Define a vectorized Func that uses the pattern.
    Func f(name);
    f(x, y) = e;
    f.bound(x, 0, W).vectorize(x, vector_width);
    f.compute_root();

    // Include a scalar version
    Func f_scalar("scalar_" + name);
    f_scalar(x, y) = e;
    f_scalar.bound(x, 0, W);
    f_scalar.compute_root();

    // The output to the pipeline is the maximum absolute difference as a double.
    RDom r(0, W, 0, H);
    Func error("error_" + name);
    error() = cast<double>(maximum(absd(f(r.x, r.y), f_scalar(r.x, r.y))));

    vector<Argument> arg_types {in_f32, in_f64, in_i8, in_u8, in_i16, in_u16, in_i32, in_u32, in_i64, in_u64};


    {
        // Compile just the vector Func to assembly. Compile without
        // asserts to make the assembly easier to read.
        string asm_filename = "check_" + name + ".s";
        f.compile_to_assembly(asm_filename, arg_types, target.with_feature(Target::NoAsserts));

        std::ifstream asm_file;
        asm_file.open(asm_filename);

        bool found_it = false;

        std::ostringstream msg;
        msg << op << " did not generate. Instead we got:\n";

        string line;
        while (getline(asm_file, line)) {
            msg << line << "\n";

            // Check for the op in question
            found_it |= wildcard_search(op, line) && !wildcard_search("_" + op, line);
        }

        if (!found_it) {
            failed = true;
            std::cerr << "Failed: " << msg.str();
        }

        asm_file.close();
    }

    // Also compile the error checking Func (to be sure it compiles without error)
    std::string fn_name = "test_" + name;
    error.compile_to_file(fn_name, arg_types, fn_name, target);

    bool can_run_the_code = can_run_code();
    if (can_run_the_code) {
        Realization r = error.realize(target.without_feature(Target::NoRuntime));
        double e = Buffer<double>(r[0])();
        // Use a very loose tolerance for floating point tests. The
        // kinds of bugs we're looking for are codegen bugs that
        // return the wrong value entirely, not floating point
        // accuracy differences between vectors and scalars.
        if (e > 0.001) {
            failed = true;
            std::cerr << "The vector and scalar versions of " << name << " disagree. Maximum error: " << e << "\n";
        }
    }
}


const int max_i8  = 127;
const int max_i16 = 32767;
const int max_i32 = 0x7fffffff;
const int max_u8  = 255;
const int max_u16 = 65535;
Expr max_u32 = UInt(32).max();

using namespace Halide::ConciseCasts;

void check_sse_all() {
    #if LLVM_VERSION > 39
    #define YMM "*ymm"
    #else
    #define YMM
    #endif

    Expr f64_1 = in_f64(x), f64_2 = in_f64(x+16), f64_3 = in_f64(x+32);
    Expr f32_1 = in_f32(x), f32_2 = in_f32(x+16), f32_3 = in_f32(x+32);
    Expr i8_1  = in_i8(x),  i8_2  = in_i8(x+16),  i8_3  = in_i8(x+32);
    Expr u8_1  = in_u8(x),  u8_2  = in_u8(x+16),  u8_3  = in_u8(x+32);
    Expr i16_1 = in_i16(x), i16_2 = in_i16(x+16), i16_3 = in_i16(x+32);
    Expr u16_1 = in_u16(x), u16_2 = in_u16(x+16), u16_3 = in_u16(x+32);
    Expr i32_1 = in_i32(x), i32_2 = in_i32(x+16), i32_3 = in_i32(x+32);
    Expr u32_1 = in_u32(x), u32_2 = in_u32(x+16), u32_3 = in_u32(x+32);
    Expr i64_1 = in_i64(x), i64_2 = in_i64(x+16), i64_3 = in_i64(x+32);
    Expr u64_1 = in_u64(x), u64_2 = in_u64(x+16), u64_3 = in_u64(x+32);
    Expr bool_1 = (f32_1 > 0.3f), bool_2 = (f32_1 < -0.3f), bool_3 = (f32_1 != -0.34f);

    // MMX and SSE1 (in 64 and 128 bits)
    for (int w = 1; w <= 4; w++) {
        // LLVM promotes these to wider types for 64-bit vectors,
        // which is probably fine. Often you're 64-bits wide because
        // you're about to upcast, and using the wider types makes the
        // upcast cheap.
        if (w > 1) {
            check("paddb",   8*w, u8_1 + u8_2);
            check("psubb",   8*w, u8_1 - u8_2);
            check("paddw",   4*w, u16_1 + u16_2);
            check("psubw",   4*w, u16_1 - u16_2);
            check("pmullw",  4*w, i16_1 * i16_2);
            check("paddd",   2*w, i32_1 + i32_2);
            check("psubd",   2*w, i32_1 - i32_2);
        }

        check("paddsb",  8*w, i8_sat(i16(i8_1) + i16(i8_2)));
        // Add a test with a constant as there was a bug on this.
        check("paddsb",  8*w, i8_sat(i16(i8_1) + i16(3)));
        check("psubsb",  8*w, i8_sat(i16(i8_1) - i16(i8_2)));
        check("paddusb", 8*w, u8(min(u16(u8_1) + u16(u8_2), max_u8)));
        check("psubusb", 8*w, u8(max(i16(u8_1) - i16(u8_2), 0)));

        check("paddsw",  4*w, i16_sat(i32(i16_1) + i32(i16_2)));
        check("psubsw",  4*w, i16_sat(i32(i16_1) - i32(i16_2)));
        check("paddusw", 4*w, u16(min(u32(u16_1) + u32(u16_2), max_u16)));
        check("psubusw", 4*w, u16(max(i32(u16_1) - i32(u16_2), 0)));
        check("pmulhw",  4*w, i16((i32(i16_1) * i32(i16_2)) / (256*256)));
        check("pmulhw",  4*w, i16((i32(i16_1) * i32(i16_2)) >> 16));

        // Add a test with a constant as there was a bug on this.
        check("pmulhw",  4*w, i16((3 * i32(i16_2)) / (256*256)));

        // There was a bug with this case too. CSE was lifting out the
        // information that made it possible to do the narrowing.
        check("pmulhw",  4*w, select(in_u8(0) == 0,
                                  i16((3 * i32(i16_2)) / (256*256)),
                                  i16((5 * i32(i16_2)) / (256*256))));

        check("pmulhuw", 4*w, i16_1 / 15);


        check("pcmp*b", 8*w, select(u8_1 == u8_2, u8(1), u8(2)));
        check("pcmp*b", 8*w, select(u8_1 > u8_2, u8(1), u8(2)));
        check("pcmp*w", 4*w, select(u16_1 == u16_2, u16(1), u16(2)));
        check("pcmp*w", 4*w, select(u16_1 > u16_2, u16(1), u16(2)));
        check("pcmp*d", 2*w, select(u32_1 == u32_2, u32(1), u32(2)));
        check("pcmp*d", 2*w, select(u32_1 > u32_2, u32(1), u32(2)));

        // SSE 1
        check("addps", 2*w, f32_1 + f32_2);
        check("subps", 2*w, f32_1 - f32_2);
        check("mulps", 2*w, f32_1 * f32_2);

        // Padding out the lanes of a div isn't necessarily a good
        // idea, and so llvm doesn't do it.
        if (w > 1) {
            // LLVM no longer generates division instructions with
            // fast-math on (instead it uses the approximate
            // reciprocal, a newtown rhapson step, and a
            // multiplication by the numerator).
            //check("divps", 2*w, f32_1 / f32_2);
        }

        check(use_avx512_skylake ? "vrsqrt14ps" : "rsqrtps", 2*w, fast_inverse_sqrt(f32_1));
        check(use_avx512_skylake ? "vrcp14ps" : "rcpps", 2*w, fast_inverse(f32_1));
        check("sqrtps", 2*w, sqrt(f32_2));
        check("maxps", 2*w, max(f32_1, f32_2));
        check("minps", 2*w, min(f32_1, f32_2));
        check("pavgb", 8*w, u8((u16(u8_1) + u16(u8_2) + 1)/2));
        check("pavgb", 8*w, u8((u16(u8_1) + u16(u8_2) + 1)>>1));
        check("pavgw", 4*w, u16((u32(u16_1) + u32(u16_2) + 1)/2));
        check("pavgw", 4*w, u16((u32(u16_1) + u32(u16_2) + 1)>>1));
        check("pmaxsw", 4*w, max(i16_1, i16_2));
        check("pminsw", 4*w, min(i16_1, i16_2));
        check("pmaxub", 8*w, max(u8_1, u8_2));
        check("pminub", 8*w, min(u8_1, u8_2));
        check("pmulhuw", 4*w, u16((u32(u16_1) * u32(u16_2))/(256*256)));
        check("pmulhuw", 4*w, u16((u32(u16_1) * u32(u16_2))>>16));
        check("pmulhuw", 4*w, u16_1 / 15);


        check("cmpeqps", 2*w, select(f32_1 == f32_2, 1.0f, 2.0f));
        check("cmpltps", 2*w, select(f32_1 < f32_2, 1.0f, 2.0f));

        // These get normalized to not of eq, and not of lt with the args flipped
        //check("cmpneqps", 2*w, cast<int32_t>(f32_1 != f32_2));
        //check("cmpleps", 2*w, cast<int32_t>(f32_1 <= f32_2));

    }

    // These guys get normalized to the integer versions for widths
    // other than 128-bits. Avx512 has mask-register versions.
    // check("andnps", 4, bool_1 & (~bool_2));
    check(use_avx512_skylake ? "korw" : "orps", 4, bool_1 | bool_2);
    check(use_avx512_skylake ? "kxorw" : "xorps", 4, bool_1 ^ bool_2);
    if (!use_avx512) {
        // avx512 implicitly ands the predicates by masking the second
        // comparison using the result of the first. Clever!
        check("andps", 4, bool_1 & bool_2);
    }


    // These ones are not necessary, because we just flip the args and cmpltps or cmpleps
    //check("cmpnleps", 4, select(f32_1 > f32_2, 1.0f, 2.0f));
    //check("cmpnltps", 4, select(f32_1 >= f32_2, 1.0f, 2.0f));

    check("shufps", 4, in_f32(2*x));

    // SSE 2

    for (int w = 2; w <= 4; w++) {
        check("addpd", w, f64_1 + f64_2);
        check("subpd", w, f64_1 - f64_2);
        check("mulpd", w, f64_1 * f64_2);
        check("divpd", w, f64_1 / f64_2);
        check("sqrtpd", w, sqrt(f64_2));
        check("maxpd", w, max(f64_1, f64_2));
        check("minpd", w, min(f64_1, f64_2));

        check("cmpeqpd", w, select(f64_1 == f64_2, 1.0f, 2.0f));
        //check("cmpneqpd", w, select(f64_1 != f64_2, 1.0f, 2.0f));
        //check("cmplepd", w, select(f64_1 <= f64_2, 1.0f, 2.0f));
        check("cmpltpd", w, select(f64_1 < f64_2, 1.0f, 2.0f));

        // llvm is pretty inconsistent about which ops get generated
        // for casts. We don't intend to catch these for now, so skip
        // them.

        //check("cvttpd2dq", 4, i32(f64_1));
        //check("cvtdq2pd", 4, f64(i32_1));
        //check("cvttps2dq", 4, i32(f32_1));
        //check("cvtdq2ps", 4, f32(i32_1));
        //check("cvtps2pd", 4, f64(f32_1));
        //check("cvtpd2ps", 4, f32(f64_1));

        check("paddq", w, i64_1 + i64_2);
        check("psubq", w, i64_1 - i64_2);
        check(use_avx512_skylake ? "vpmullq" : "pmuludq", w, u64_1 * u64_2);

        check("packssdw", 4*w, i16_sat(i32_1));
        check("packsswb", 8*w, i8_sat(i16_1));
        check("packuswb", 8*w, u8_sat(i16_1));
    }

    // SSE 3

    // We don't do horizontal add/sub ops, so nothing new here

    // SSSE 3
    if (use_ssse3) {
        for (int w = 2; w <= 4; w++) {
            check("pabsb", 8*w, abs(i8_1));
            check("pabsw", 4*w, abs(i16_1));
            check("pabsd", 2*w, abs(i32_1));
        }
    }

    // SSE 4.1

    // skip dot product and argmin
    for (int w = 2; w <= 4; w++) {
        check("pmaddwd", 2*w, i32(i16_1) * 3 + i32(i16_2) * 4);
        check("pmaddwd", 2*w, i32(i16_1) * 3 - i32(i16_2) * 4);
    }

    if (use_avx2) {
        check("vpmaddwd", 8, i32(i16_1) * 3 + i32(i16_2) * 4);
    } else {
        check("pmaddwd", 8, i32(i16_1) * 3 + i32(i16_2) * 4);
    }

    // llvm doesn't distinguish between signed and unsigned multiplies
    //check("pmuldq", 4, i64(i32_1) * i64(i32_2));

    if (use_sse41) {
        for (int w = 2; w <= 4; w++) {
            if (!use_avx512) {
                check("pmuludq", 2*w, u64(u32_1) * u64(u32_2));
            }
            check("pmulld", 2*w, i32_1 * i32_2);

            check((use_avx512_skylake && w > 2) ? "vinsertf32x8" : "blend*ps", 2*w, select(f32_1 > 0.7f, f32_1, f32_2));
            check((use_avx512 && w > 2) ? "vinsertf64x4" : "blend*pd", w, select(f64_1 > cast<double>(0.7f), f64_1, f64_2));
            check("pblend*b", 8*w, select(u8_1 > 7, u8_1, u8_2));
            check("pblend*b", 8*w, select(u8_1 == 7, u8_1, u8_2));
            check("pblend*b", 8*w, select(u8_1 <= 7, i8_1, i8_2));

            check("pmaxsb", 8*w, max(i8_1, i8_2));
            check("pminsb", 8*w, min(i8_1, i8_2));
            check("pmaxuw", 4*w, max(u16_1, u16_2));
            check("pminuw", 4*w, min(u16_1, u16_2));
            check("pmaxud", 2*w, max(u32_1, u32_2));
            check("pminud", 2*w, min(u32_1, u32_2));
            check("pmaxsd", 2*w, max(i32_1, i32_2));
            check("pminsd", 2*w, min(i32_1, i32_2));

            check("roundps", 2*w, round(f32_1));
            check("roundpd", w, round(f64_1));
            check("roundps", 2*w, floor(f32_1));
            check("roundpd", w, floor(f64_1));
            check("roundps", 2*w, ceil(f32_1));
            check("roundpd", w, ceil(f64_1));

            check("pcmpeqq", w, select(i64_1 == i64_2, i64(1), i64(2)));
            check("packusdw", 4*w, u16_sat(i32_1));
        }
    }

    // SSE 4.2
    if (use_sse42) {
        check("pcmpgtq", 2, select(i64_1 > i64_2, i64(1), i64(2)));
    }

    // AVX
    if (use_avx) {
        check("vsqrtps" YMM, 8, sqrt(f32_1));
        check("vsqrtpd" YMM, 4, sqrt(f64_1));
        check(use_avx512_skylake ? "vrsqrt14ps" : "vrsqrtps" YMM, 8, fast_inverse_sqrt(f32_1));
        check(use_avx512_skylake ? "vrcp14ps" : "vrcpps" YMM, 8, fast_inverse(f32_1));

        /* Not implemented yet in the front-end
           check("vandnps", 8, bool1 & (!bool2));
           check("vandps", 8, bool1 & bool2);
           check("vorps", 8, bool1 | bool2);
           check("vxorps", 8, bool1 ^ bool2);
        */

        check("vaddps" YMM, 8, f32_1 + f32_2);
        check("vaddpd" YMM, 4, f64_1 + f64_2);
        check("vmulps" YMM, 8, f32_1 * f32_2);
        check("vmulpd" YMM, 4, f64_1 * f64_2);
        check("vsubps" YMM, 8, f32_1 - f32_2);
        check("vsubpd" YMM, 4, f64_1 - f64_2);
        // LLVM no longer generates division instruction when fast-math is on
        //check("vdivps", 8, f32_1 / f32_2);
        //check("vdivpd", 4, f64_1 / f64_2);
        check("vminps" YMM, 8, min(f32_1, f32_2));
        check("vminpd" YMM, 4, min(f64_1, f64_2));
        check("vmaxps" YMM, 8, max(f32_1, f32_2));
        check("vmaxpd" YMM, 4, max(f64_1, f64_2));
        check("vroundps" YMM, 8, round(f32_1));
        check("vroundpd" YMM, 4, round(f64_1));

        check("vcmpeqpd" YMM, 4, select(f64_1 == f64_2, 1.0f, 2.0f));
        //check("vcmpneqpd", 4, select(f64_1 != f64_2, 1.0f, 2.0f));
        //check("vcmplepd", 4, select(f64_1 <= f64_2, 1.0f, 2.0f));
        check("vcmpltpd" YMM, 4, select(f64_1 < f64_2, 1.0f, 2.0f));
        check("vcmpeqps" YMM, 8, select(f32_1 == f32_2, 1.0f, 2.0f));
        //check("vcmpneqps", 8, select(f32_1 != f32_2, 1.0f, 2.0f));
        //check("vcmpleps", 8, select(f32_1 <= f32_2, 1.0f, 2.0f));
        check("vcmpltps" YMM, 8, select(f32_1 < f32_2, 1.0f, 2.0f));

        // avx512 can do predicated insert ops instead of blends
        check(use_avx512_skylake ? "vinsertf32x8" : "vblend*ps" YMM, 8, select(f32_1 > 0.7f, f32_1, f32_2));
        check(use_avx512 ? "vinsertf64x4" : "vblend*pd" YMM, 4, select(f64_1 > cast<double>(0.7f), f64_1, f64_2));

        check("vcvttps2dq" YMM, 8, i32(f32_1));
        check("vcvtdq2ps" YMM, 8, f32(i32_1));
        check("vcvttpd2dqy", 8, i32(f64_1));
        check("vcvtdq2pd" YMM, 8, f64(i32_1));
        check("vcvtps2pd" YMM, 8, f64(f32_1));
        check("vcvtpd2psy", 8, f32(f64_1));

        // Newer llvms will just vpshufd straight from memory for reversed loads
        // check("vperm", 8, in_f32(100-x));
    }

    // AVX 2

    if (use_avx2) {
        check("vpaddb" YMM, 32, u8_1 + u8_2);
        check("vpsubb" YMM, 32, u8_1 - u8_2);
        check("vpaddsb", 32, i8_sat(i16(i8_1) + i16(i8_2)));
        check("vpsubsb", 32, i8_sat(i16(i8_1) - i16(i8_2)));
        check("vpaddusb", 32, u8(min(u16(u8_1) + u16(u8_2), max_u8)));
        check("vpsubusb", 32, u8(max(i16(u8_1) - i16(u8_2), 0)));
        check("vpaddw" YMM, 16, u16_1 + u16_2);
        check("vpsubw" YMM, 16, u16_1 - u16_2);
        check("vpaddsw", 16, i16_sat(i32(i16_1) + i32(i16_2)));
        check("vpsubsw", 16, i16_sat(i32(i16_1) - i32(i16_2)));
        check("vpaddusw", 16, u16(min(u32(u16_1) + u32(u16_2), max_u16)));
        check("vpsubusw", 16, u16(max(i32(u16_1) - i32(u16_2), 0)));
        check("vpaddd" YMM, 8, i32_1 + i32_2);
        check("vpsubd" YMM, 8, i32_1 - i32_2);
        check("vpmulhw" YMM, 16, i16((i32(i16_1) * i32(i16_2)) / (256*256)));
        check("vpmulhw" YMM, 16, i16((i32(i16_1) * i32(i16_2)) >> 16));
        check("vpmullw" YMM, 16, i16_1 * i16_2);

        check("vpcmp*b" YMM, 32, select(u8_1 == u8_2, u8(1), u8(2)));
        check("vpcmp*b" YMM, 32, select(u8_1 > u8_2, u8(1), u8(2)));
        check("vpcmp*w" YMM, 16, select(u16_1 == u16_2, u16(1), u16(2)));
        check("vpcmp*w" YMM, 16, select(u16_1 > u16_2, u16(1), u16(2)));
        check("vpcmp*d" YMM, 8, select(u32_1 == u32_2, u32(1), u32(2)));
        check("vpcmp*d" YMM, 8, select(u32_1 > u32_2, u32(1), u32(2)));

        check("vpavgb", 32, u8((u16(u8_1) + u16(u8_2) + 1)/2));
        check("vpavgw", 16, u16((u32(u16_1) + u32(u16_2) + 1)/2));
        check("vpmaxsw" YMM, 16, max(i16_1, i16_2));
        check("vpminsw" YMM, 16, min(i16_1, i16_2));
        check("vpmaxub" YMM, 32, max(u8_1, u8_2));
        check("vpminub" YMM, 32, min(u8_1, u8_2));
        check("vpmulhuw" YMM, 16, u16((u32(u16_1) * u32(u16_2))/(256*256)));
        check("vpmulhuw" YMM, 16, u16((u32(u16_1) * u32(u16_2))>>16));

        check("vpaddq" YMM, 8, i64_1 + i64_2);
        check("vpsubq" YMM, 8, i64_1 - i64_2);
        check(use_avx512_skylake ? "vpmullq" : "vpmuludq", 8, u64_1 * u64_2);

        check("vpackssdw", 16, i16_sat(i32_1));
        check("vpacksswb", 32, i8_sat(i16_1));
        check("vpackuswb", 32, u8_sat(i16_1));

        check("vpabsb", 32, abs(i8_1));
        check("vpabsw", 16, abs(i16_1));
        check("vpabsd", 8, abs(i32_1));

        // llvm doesn't distinguish between signed and unsigned multiplies
        // check("vpmuldq", 8, i64(i32_1) * i64(i32_2));
        if (!use_avx512) {
            // AVX512 uses widening loads instead
            check("vpmuludq" YMM, 8, u64(u32_1) * u64(u32_2));
        }
        check("vpmulld" YMM, 8, i32_1 * i32_2);

        check("vpblend*b" YMM, 32, select(u8_1 > 7, u8_1, u8_2));

        check("vpmaxsb" YMM, 32, max(i8_1, i8_2));
        check("vpminsb" YMM, 32, min(i8_1, i8_2));
        check("vpmaxuw" YMM, 16, max(u16_1, u16_2));
        check("vpminuw" YMM, 16, min(u16_1, u16_2));
        check("vpmaxud" YMM, 16, max(u32_1, u32_2));
        check("vpminud" YMM, 16, min(u32_1, u32_2));
        check("vpmaxsd" YMM, 8, max(i32_1, i32_2));
        check("vpminsd" YMM, 8, min(i32_1, i32_2));

        check("vpcmpeqq" YMM, 4, select(i64_1 == i64_2, i64(1), i64(2)));
        check("vpackusdw", 16, u16(clamp(i32_1, 0, max_u16)));
        check("vpcmpgtq" YMM, 4, select(i64_1 > i64_2, i64(1), i64(2)));
    }

    if (use_avx512) {
        /* Not yet implemented
        check("vrangeps", 16, clamp(f32_1, 3.0f, 9.0f));
        check("vrangepd", 8, clamp(f64_1, f64(3), f64(9)));

        check("vreduceps", 16, f32_1 - floor(f32_1));
        check("vreduceps", 16, f32_1 - floor(f32_1*8)/8);
        check("vreduceps", 16, f32_1 - trunc(f32_1));
        check("vreduceps", 16, f32_1 - trunc(f32_1*8)/8);
        check("vreducepd", 8, f64_1 - floor(f64_1));
        check("vreducepd", 8, f64_1 - floor(f64_1*8)/8);
        check("vreducepd", 8, f64_1 - trunc(f64_1));
        check("vreducepd", 8, f64_1 - trunc(f64_1*8)/8);
        */
    }
    if (use_avx512_skylake) {
        check("vpabsq", 8, abs(i64_1));
        check("vpmaxuq", 8, max(u64_1, u64_2));
        check("vpminuq", 8, min(u64_1, u64_2));
        check("vpmaxsq", 8, max(i64_1, i64_2));
        check("vpminsq", 8, min(i64_1, i64_2));
    }
}

void check_neon_all() {
    Expr f64_1 = in_f64(x), f64_2 = in_f64(x+16), f64_3 = in_f64(x+32);
    Expr f32_1 = in_f32(x), f32_2 = in_f32(x+16), f32_3 = in_f32(x+32);
    Expr i8_1  = in_i8(x),  i8_2  = in_i8(x+16),  i8_3  = in_i8(x+32);
    Expr u8_1  = in_u8(x),  u8_2  = in_u8(x+16),  u8_3  = in_u8(x+32);
    Expr i16_1 = in_i16(x), i16_2 = in_i16(x+16), i16_3 = in_i16(x+32);
    Expr u16_1 = in_u16(x), u16_2 = in_u16(x+16), u16_3 = in_u16(x+32);
    Expr i32_1 = in_i32(x), i32_2 = in_i32(x+16), i32_3 = in_i32(x+32);
    Expr u32_1 = in_u32(x), u32_2 = in_u32(x+16), u32_3 = in_u32(x+32);
    Expr i64_1 = in_i64(x), i64_2 = in_i64(x+16), i64_3 = in_i64(x+32);
    Expr u64_1 = in_u64(x), u64_2 = in_u64(x+16), u64_3 = in_u64(x+32);
    Expr bool_1 = (f32_1 > 0.3f), bool_2 = (f32_1 < -0.3f), bool_3 = (f32_1 != -0.34f);

    // Table copied from the Cortex-A9 TRM.

    // In general neon ops have the 64-bit version, the 128-bit
    // version (ending in q), and the widening version that takes
    // 64-bit args and produces a 128-bit result (ending in l). We try
    // to peephole match any with vector, so we just try 64-bits, 128
    // bits, 192 bits, and 256 bits for everything.

    bool arm32 = (target.bits == 32);

    for (int w = 1; w <= 4; w++) {

        // VABA     I       -       Absolute Difference and Accumulate
        check(arm32 ? "vaba.s8"  : "saba", 8*w, i8_1 + absd(i8_2, i8_3));
        check(arm32 ? "vaba.u8"  : "uaba", 8*w, u8_1 + absd(u8_2, u8_3));
        check(arm32 ? "vaba.s16" : "saba", 4*w, i16_1 + absd(i16_2, i16_3));
        check(arm32 ? "vaba.u16" : "uaba", 4*w, u16_1 + absd(u16_2, u16_3));
        check(arm32 ? "vaba.s32" : "saba", 2*w, i32_1 + absd(i32_2, i32_3));
        check(arm32 ? "vaba.u32" : "uaba", 2*w, u32_1 + absd(u32_2, u32_3));

        // VABAL    I       -       Absolute Difference and Accumulate Long
        check(arm32 ? "vabal.s8"  : "sabal", 8*w, i16_1 + absd(i8_2, i8_3));
        check(arm32 ? "vabal.u8"  : "uabal", 8*w, u16_1 + absd(u8_2, u8_3));
        check(arm32 ? "vabal.s16" : "sabal", 4*w, i32_1 + absd(i16_2, i16_3));
        check(arm32 ? "vabal.u16" : "uabal", 4*w, u32_1 + absd(u16_2, u16_3));
        check(arm32 ? "vabal.s32" : "sabal", 2*w, i64_1 + absd(i32_2, i32_3));
        check(arm32 ? "vabal.u32" : "uabal", 2*w, u64_1 + absd(u32_2, u32_3));

        // VABD     I, F    -       Absolute Difference
        check(arm32 ? "vabd.s8"  : "sabd", 8*w, absd(i8_2, i8_3));
        check(arm32 ? "vabd.u8"  : "uabd", 8*w, absd(u8_2, u8_3));
        check(arm32 ? "vabd.s16" : "sabd", 4*w, absd(i16_2, i16_3));
        check(arm32 ? "vabd.u16" : "uabd", 4*w, absd(u16_2, u16_3));
        check(arm32 ? "vabd.s32" : "sabd", 2*w, absd(i32_2, i32_3));
        check(arm32 ? "vabd.u32" : "uabd", 2*w, absd(u32_2, u32_3));

        // Via widening, taking abs, then narrowing
        check(arm32 ? "vabd.s8"  : "sabd", 8*w, u8(abs(i16(i8_2) - i8_3)));
        check(arm32 ? "vabd.u8"  : "uabd", 8*w, u8(abs(i16(u8_2) - u8_3)));
        check(arm32 ? "vabd.s16" : "sabd", 4*w, u16(abs(i32(i16_2) - i16_3)));
        check(arm32 ? "vabd.u16" : "uabd", 4*w, u16(abs(i32(u16_2) - u16_3)));
        check(arm32 ? "vabd.s32" : "sabd", 2*w, u32(abs(i64(i32_2) - i32_3)));
        check(arm32 ? "vabd.u32" : "uabd", 2*w, u32(abs(i64(u32_2) - u32_3)));

        // VABDL    I       -       Absolute Difference Long
        check(arm32 ? "vabdl.s8"  : "sabdl", 8*w, i16(absd(i8_2, i8_3)));
        check(arm32 ? "vabdl.u8"  : "uabdl", 8*w, u16(absd(u8_2, u8_3)));
        check(arm32 ? "vabdl.s16" : "sabdl", 4*w, i32(absd(i16_2, i16_3)));
        check(arm32 ? "vabdl.u16" : "uabdl", 4*w, u32(absd(u16_2, u16_3)));
        check(arm32 ? "vabdl.s32" : "sabdl", 2*w, i64(absd(i32_2, i32_3)));
        check(arm32 ? "vabdl.u32" : "uabdl", 2*w, u64(absd(u32_2, u32_3)));

        // Via widening then taking an abs
        check(arm32 ? "vabdl.s8"  : "sabdl", 8*w, abs(i16(i8_2) - i16(i8_3)));
        check(arm32 ? "vabdl.u8"  : "uabdl", 8*w, abs(i16(u8_2) - i16(u8_3)));
        check(arm32 ? "vabdl.s16" : "sabdl", 4*w, abs(i32(i16_2) - i32(i16_3)));
        check(arm32 ? "vabdl.u16" : "uabdl", 4*w, abs(i32(u16_2) - i32(u16_3)));
        check(arm32 ? "vabdl.s32" : "sabdl", 2*w, abs(i64(i32_2) - i64(i32_3)));
        check(arm32 ? "vabdl.u32" : "uabdl", 2*w, abs(i64(u32_2) - i64(u32_3)));

        // VABS     I, F    F, D    Absolute
        check(arm32 ? "vabs.f32" : "fabs", 2*w, abs(f32_1));
        check(arm32 ? "vabs.s32" : "abs", 2*w, abs(i32_1));
        check(arm32 ? "vabs.s16" : "abs", 4*w, abs(i16_1));
        check(arm32 ? "vabs.s8"  : "abs", 8*w, abs(i8_1));

        // VACGE    F       -       Absolute Compare Greater Than or Equal
        // VACGT    F       -       Absolute Compare Greater Than
        // VACLE    F       -       Absolute Compare Less Than or Equal
        // VACLT    F       -       Absolute Compare Less Than

        // VADD     I, F    F, D    Add
        check(arm32 ? "vadd.i8"  : "add", 8*w, i8_1 + i8_2);
        check(arm32 ? "vadd.i8"  : "add", 8*w, u8_1 + u8_2);
        check(arm32 ? "vadd.i16" : "add", 4*w, i16_1 + i16_2);
        check(arm32 ? "vadd.i16" : "add", 4*w, u16_1 + u16_2);
        check(arm32 ? "vadd.i32" : "add", 2*w, i32_1 + i32_2);
        check(arm32 ? "vadd.i32" : "add", 2*w, u32_1 + u32_2);
        check(arm32 ? "vadd.f32" : "fadd", 2*w, f32_1 + f32_2);
        check(arm32 ? "vadd.i64" : "add", 2*w, i64_1 + i64_2);
        check(arm32 ? "vadd.i64" : "add", 2*w, u64_1 + u64_2);

        // VADDHN   I       -       Add and Narrow Returning High Half
        check(arm32 ? "vaddhn.i16" : "addhn", 8*w, i8((i16_1 + i16_2)/256));
        check(arm32 ? "vaddhn.i16" : "addhn", 8*w, u8((u16_1 + u16_2)/256));
        check(arm32 ? "vaddhn.i32" : "addhn", 4*w, i16((i32_1 + i32_2)/65536));
        check(arm32 ? "vaddhn.i32" : "addhn", 4*w, u16((u32_1 + u32_2)/65536));

        // VADDL    I       -       Add Long
        check(arm32 ? "vaddl.s8"  : "saddl", 8*w, i16(i8_1) + i16(i8_2));
        check(arm32 ? "vaddl.u8"  : "uaddl", 8*w, u16(u8_1) + u16(u8_2));
        check(arm32 ? "vaddl.s16" : "saddl", 4*w, i32(i16_1) + i32(i16_2));
        check(arm32 ? "vaddl.u16" : "uaddl", 4*w, u32(u16_1) + u32(u16_2));
        check(arm32 ? "vaddl.s32" : "saddl", 2*w, i64(i32_1) + i64(i32_2));
        check(arm32 ? "vaddl.u32" : "uaddl", 2*w, u64(u32_1) + u64(u32_2));

        // VADDW    I       -       Add Wide
        check(arm32 ? "vaddw.s8"  : "saddw", 8*w, i8_1 + i16_1);
        check(arm32 ? "vaddw.u8"  : "uaddw", 8*w, u8_1 + u16_1);
        check(arm32 ? "vaddw.s16" : "saddw", 4*w, i16_1 + i32_1);
        check(arm32 ? "vaddw.u16" : "uaddw", 4*w, u16_1 + u32_1);
        check(arm32 ? "vaddw.s32" : "saddw", 2*w, i32_1 + i64_1);
        check(arm32 ? "vaddw.u32" : "uaddw", 2*w, u32_1 + u64_1);

        // VAND     X       -       Bitwise AND
        // Not implemented in front-end yet
        // check("vand", 4, bool1 & bool2);
        // check("vand", 2, bool1 & bool2);

        // VBIC     I       -       Bitwise Clear
        // VBIF     X       -       Bitwise Insert if False
        // VBIT     X       -       Bitwise Insert if True
        // skip these ones

        // VBSL     X       -       Bitwise Select
        check(arm32 ? "vbsl" : "bsl", 2*w, select(f32_1 > f32_2, 1.0f, 2.0f));

        // VCEQ     I, F    -       Compare Equal
        check(arm32 ? "vceq.i8"  : "cmeq", 8*w, select(i8_1 == i8_2, i8(1), i8(2)));
        check(arm32 ? "vceq.i8"  : "cmeq", 8*w, select(u8_1 == u8_2, u8(1), u8(2)));
        check(arm32 ? "vceq.i16" : "cmeq", 4*w, select(i16_1 == i16_2, i16(1), i16(2)));
        check(arm32 ? "vceq.i16" : "cmeq", 4*w, select(u16_1 == u16_2, u16(1), u16(2)));
        check(arm32 ? "vceq.i32" : "cmeq", 2*w, select(i32_1 == i32_2, i32(1), i32(2)));
        check(arm32 ? "vceq.i32" : "cmeq", 2*w, select(u32_1 == u32_2, u32(1), u32(2)));
        check(arm32 ? "vceq.f32" : "fcmeq", 2*w, select(f32_1 == f32_2, 1.0f, 2.0f));


        // VCGE     I, F    -       Compare Greater Than or Equal
        /* Halide flips these to less than instead
           check("vcge.s8", 16, select(i8_1 >= i8_2, i8(1), i8(2)));
           check("vcge.u8", 16, select(u8_1 >= u8_2, u8(1), u8(2)));
           check("vcge.s16", 8, select(i16_1 >= i16_2, i16(1), i16(2)));
           check("vcge.u16", 8, select(u16_1 >= u16_2, u16(1), u16(2)));
           check("vcge.s32", 4, select(i32_1 >= i32_2, i32(1), i32(2)));
           check("vcge.u32", 4, select(u32_1 >= u32_2, u32(1), u32(2)));
           check("vcge.f32", 4, select(f32_1 >= f32_2, 1.0f, 2.0f));
           check("vcge.s8", 8, select(i8_1 >= i8_2, i8(1), i8(2)));
           check("vcge.u8", 8, select(u8_1 >= u8_2, u8(1), u8(2)));
           check("vcge.s16", 4, select(i16_1 >= i16_2, i16(1), i16(2)));
           check("vcge.u16", 4, select(u16_1 >= u16_2, u16(1), u16(2)));
           check("vcge.s32", 2, select(i32_1 >= i32_2, i32(1), i32(2)));
           check("vcge.u32", 2, select(u32_1 >= u32_2, u32(1), u32(2)));
           check("vcge.f32", 2, select(f32_1 >= f32_2, 1.0f, 2.0f));
        */

        // VCGT     I, F    -       Compare Greater Than
        check(arm32 ? "vcgt.s8"  : "cmgt", 8*w, select(i8_1 > i8_2, i8(1), i8(2)));
        check(arm32 ? "vcgt.u8"  : "cmhi", 8*w, select(u8_1 > u8_2, u8(1), u8(2)));
        check(arm32 ? "vcgt.s16" : "cmgt", 4*w, select(i16_1 > i16_2, i16(1), i16(2)));
        check(arm32 ? "vcgt.u16" : "cmhi", 4*w, select(u16_1 > u16_2, u16(1), u16(2)));
        check(arm32 ? "vcgt.s32" : "cmgt", 2*w, select(i32_1 > i32_2, i32(1), i32(2)));
        check(arm32 ? "vcgt.u32" : "cmhi", 2*w, select(u32_1 > u32_2, u32(1), u32(2)));
        check(arm32 ? "vcgt.f32" : "fcmgt", 2*w, select(f32_1 > f32_2, 1.0f, 2.0f));

        // VCLS     I       -       Count Leading Sign Bits
        // VCLZ     I       -       Count Leading Zeros
        // VCMP     -       F, D    Compare Setting Flags
        // VCNT     I       -       Count Number of Set Bits
        // We skip these ones

        // VCVT     I, F, H I, F, D, H      Convert Between Floating-Point and 32-bit Integer Types
        check(arm32 ? "vcvt.f32.u32" : "ucvtf", 2*w, f32(u32_1));
        check(arm32 ? "vcvt.f32.s32" : "scvtf", 2*w, f32(i32_1));
        check(arm32 ? "vcvt.u32.f32" : "fcvtzu", 2*w, u32(f32_1));
        check(arm32 ? "vcvt.s32.f32" : "fcvtzs", 2*w, i32(f32_1));
        // skip the fixed point conversions for now

        // VDIV     -       F, D    Divide
        // This doesn't actually get vectorized in 32-bit. Not sure cortex processors can do vectorized division.
        check(arm32 ? "vdiv.f32" : "fdiv", 2*w, f32_1/f32_2);
        check(arm32 ? "vdiv.f64" : "fdiv", 2*w, f64_1/f64_2);

        // VDUP     X       -       Duplicate
        check(arm32 ? "vdup.8"  : "dup", 16*w, i8(y));
        check(arm32 ? "vdup.8"  : "dup", 16*w, u8(y));
        check(arm32 ? "vdup.16" : "dup", 8*w, i16(y));
        check(arm32 ? "vdup.16" : "dup", 8*w, u16(y));
        check(arm32 ? "vdup.32" : "dup", 4*w, i32(y));
        check(arm32 ? "vdup.32" : "dup", 4*w, u32(y));
        check(arm32 ? "vdup.32" : "dup", 4*w, f32(y));

        // VEOR     X       -       Bitwise Exclusive OR
        // check("veor", 4, bool1 ^ bool2);

        // VEXT     I       -       Extract Elements and Concatenate
        // unaligned loads with known offsets should use vext
        /* We currently don't do this.
           check("vext.8", 16, in_i8(x+1));
           check("vext.16", 8, in_i16(x+1));
           check("vext.32", 4, in_i32(x+1));
        */

        // VHADD    I       -       Halving Add
        check(arm32 ? "vhadd.s8"  : "shadd", 8*w, i8((i16(i8_1) + i16(i8_2))/2));
        check(arm32 ? "vhadd.u8"  : "uhadd", 8*w, u8((u16(u8_1) + u16(u8_2))/2));
        check(arm32 ? "vhadd.s16" : "shadd", 4*w, i16((i32(i16_1) + i32(i16_2))/2));
        check(arm32 ? "vhadd.u16" : "uhadd", 4*w, u16((u32(u16_1) + u32(u16_2))/2));
        check(arm32 ? "vhadd.s32" : "shadd", 2*w, i32((i64(i32_1) + i64(i32_2))/2));
        check(arm32 ? "vhadd.u32" : "uhadd", 2*w, u32((u64(u32_1) + u64(u32_2))/2));

        // Halide doesn't define overflow behavior for i32 so we
        // can use vhadd instruction. We can't use it for unsigned u8,i16,u16,u32.
        check(arm32 ? "vhadd.s32" : "shadd", 2*w, (i32_1 + i32_2)/2);

        // VHSUB    I       -       Halving Subtract
        check(arm32 ? "vhsub.s8"  : "shsub", 8*w, i8((i16(i8_1) - i16(i8_2))/2));
        check(arm32 ? "vhsub.u8"  : "uhsub", 8*w, u8((u16(u8_1) - u16(u8_2))/2));
        check(arm32 ? "vhsub.s16" : "shsub", 4*w, i16((i32(i16_1) - i32(i16_2))/2));
        check(arm32 ? "vhsub.u16" : "uhsub", 4*w, u16((u32(u16_1) - u32(u16_2))/2));
        check(arm32 ? "vhsub.s32" : "shsub", 2*w, i32((i64(i32_1) - i64(i32_2))/2));
        check(arm32 ? "vhsub.u32" : "uhsub", 2*w, u32((u64(u32_1) - u64(u32_2))/2));

        check(arm32 ? "vhsub.s32" : "shsub", 2*w, (i32_1 - i32_2)/2);

        // VLD1     X       -       Load Single-Element Structures
        // dense loads with unknown alignments should use vld1 variants
        check(arm32 ? "vld1.8"  : "ldr", 8*w, in_i8(x+y));
        check(arm32 ? "vld1.8"  : "ldr", 8*w, in_u8(x+y));
        check(arm32 ? "vld1.16" : "ldr", 4*w, in_i16(x+y));
        check(arm32 ? "vld1.16" : "ldr", 4*w, in_u16(x+y));
        if (w > 1) {
            // When w == 1, llvm emits vldr instead
            check(arm32 ? "vld1.32" : "ldr", 2*w, in_i32(x+y));
            check(arm32 ? "vld1.32" : "ldr", 2*w, in_u32(x+y));
            check(arm32 ? "vld1.32" : "ldr", 2*w, in_f32(x+y));
        }

        // VLD2     X       -       Load Two-Element Structures
        check(arm32 ? "vld2.32" : "ld2", 4*w, in_i32(x*2) + in_i32(x*2+1));
        check(arm32 ? "vld2.32" : "ld2", 4*w, in_u32(x*2) + in_u32(x*2+1));
        check(arm32 ? "vld2.32" : "ld2", 4*w, in_f32(x*2) + in_f32(x*2+1));
        check(arm32 ? "vld2.8"  : "ld2", 8*w, in_i8(x*2) + in_i8(x*2+1));
        check(arm32 ? "vld2.8"  : "ld2", 8*w, in_u8(x*2) + in_u8(x*2+1));
        check(arm32 ? "vld2.16" : "ld2", 4*w, in_i16(x*2) + in_i16(x*2+1));
        check(arm32 ? "vld2.16" : "ld2", 4*w, in_u16(x*2) + in_u16(x*2+1));


        // VLD3     X       -       Load Three-Element Structures
        check(arm32 ? "vld3.32" : "ld3", 4*w, in_i32(x*3+y));
        check(arm32 ? "vld3.32" : "ld3", 4*w, in_u32(x*3+y));
        check(arm32 ? "vld3.32" : "ld3", 4*w, in_f32(x*3+y));
        check(arm32 ? "vld3.8"  : "ld3", 8*w, in_i8(x*3+y));
        check(arm32 ? "vld3.8"  : "ld3", 8*w, in_u8(x*3+y));
        check(arm32 ? "vld3.16" : "ld3", 4*w, in_i16(x*3+y));
        check(arm32 ? "vld3.16" : "ld3", 4*w, in_u16(x*3+y));

        // VLD4     X       -       Load Four-Element Structures
        check(arm32 ? "vld4.32" : "ld4", 4*w, in_i32(x*4+y));
        check(arm32 ? "vld4.32" : "ld4", 4*w, in_u32(x*4+y));
        check(arm32 ? "vld4.32" : "ld4", 4*w, in_f32(x*4+y));
        check(arm32 ? "vld4.8"  : "ld4", 8*w, in_i8(x*4+y));
        check(arm32 ? "vld4.8"  : "ld4", 8*w, in_u8(x*4+y));
        check(arm32 ? "vld4.16" : "ld4", 4*w, in_i16(x*4+y));
        check(arm32 ? "vld4.16" : "ld4", 4*w, in_u16(x*4+y));

        // VLDM     X       F, D    Load Multiple Registers
        // VLDR     X       F, D    Load Single Register
        // We generally generate vld instead

        // VMAX     I, F    -       Maximum
        check(arm32 ? "vmax.s8" : "smax", 8*w, max(i8_1, i8_2));
        check(arm32 ? "vmax.u8" : "umax", 8*w, max(u8_1, u8_2));
        check(arm32 ? "vmax.s16" : "smax", 4*w, max(i16_1, i16_2));
        check(arm32 ? "vmax.u16" : "umax", 4*w, max(u16_1, u16_2));
        check(arm32 ? "vmax.s32" : "smax", 2*w, max(i32_1, i32_2));
        check(arm32 ? "vmax.u32" : "umax", 2*w, max(u32_1, u32_2));
        check(arm32 ? "vmax.f32" : "fmax", 2*w, max(f32_1, f32_2));

        // VMIN     I, F    -       Minimum
        check(arm32 ? "vmin.s8" : "smin", 8*w, min(i8_1, i8_2));
        check(arm32 ? "vmin.u8" : "umin", 8*w, min(u8_1, u8_2));
        check(arm32 ? "vmin.s16" : "smin", 4*w, min(i16_1, i16_2));
        check(arm32 ? "vmin.u16" : "umin", 4*w, min(u16_1, u16_2));
        check(arm32 ? "vmin.s32" : "smin", 2*w, min(i32_1, i32_2));
        check(arm32 ? "vmin.u32" : "umin", 2*w, min(u32_1, u32_2));
        check(arm32 ? "vmin.f32" : "fmin", 2*w, min(f32_1, f32_2));

        // VMLA     I, F    F, D    Multiply Accumulate
        check(arm32 ? "vmla.i8"  : "mla", 8*w, i8_1 + i8_2*i8_3);
        check(arm32 ? "vmla.i8"  : "mla", 8*w, u8_1 + u8_2*u8_3);
        check(arm32 ? "vmla.i16" : "mla", 4*w, i16_1 + i16_2*i16_3);
        check(arm32 ? "vmla.i16" : "mla", 4*w, u16_1 + u16_2*u16_3);
        check(arm32 ? "vmla.i32" : "mla", 2*w, i32_1 + i32_2*i32_3);
        check(arm32 ? "vmla.i32" : "mla", 2*w, u32_1 + u32_2*u32_3);
        if (w == 1 || w == 2) {
            // Older llvms don't always fuse this at non-native widths
            check(arm32 ? "vmla.f32" : "fmla", 2*w, f32_1 + f32_2*f32_3);
        }

        // VMLS     I, F    F, D    Multiply Subtract
        check(arm32 ? "vmls.i8"  : "mls", 8*w, i8_1 - i8_2*i8_3);
        check(arm32 ? "vmls.i8"  : "mls", 8*w, u8_1 - u8_2*u8_3);
        check(arm32 ? "vmls.i16" : "mls", 4*w, i16_1 - i16_2*i16_3);
        check(arm32 ? "vmls.i16" : "mls", 4*w, u16_1 - u16_2*u16_3);
        check(arm32 ? "vmls.i32" : "mls", 2*w, i32_1 - i32_2*i32_3);
        check(arm32 ? "vmls.i32" : "mls", 2*w, u32_1 - u32_2*u32_3);
        if (w == 1 || w == 2) {
            // Older llvms don't always fuse this at non-native widths
            check(arm32 ? "vmls.f32" : "fmls", 2*w, f32_1 - f32_2*f32_3);
        }

        // VMLAL    I       -       Multiply Accumulate Long
        check(arm32 ? "vmlal.s8"  : "smlal", 8*w, i16_1 + i16(i8_2)*i8_3);
        check(arm32 ? "vmlal.u8"  : "umlal", 8*w, u16_1 + u16(u8_2)*u8_3);
        check(arm32 ? "vmlal.s16" : "smlal", 4*w, i32_1 + i32(i16_2)*i16_3);
        check(arm32 ? "vmlal.u16" : "umlal", 4*w, u32_1 + u32(u16_2)*u16_3);
        check(arm32 ? "vmlal.s32" : "smlal", 2*w, i64_1 + i64(i32_2)*i32_3);
        check(arm32 ? "vmlal.u32" : "umlal", 2*w, u64_1 + u64(u32_2)*u32_3);

        // VMLSL    I       -       Multiply Subtract Long
        check(arm32 ? "vmlsl.s8"  : "smlsl", 8*w, i16_1 - i16(i8_2)*i8_3);
        check(arm32 ? "vmlsl.u8"  : "umlsl", 8*w, u16_1 - u16(u8_2)*u8_3);
        check(arm32 ? "vmlsl.s16" : "smlsl", 4*w, i32_1 - i32(i16_2)*i16_3);
        check(arm32 ? "vmlsl.u16" : "umlsl", 4*w, u32_1 - u32(u16_2)*u16_3);
        check(arm32 ? "vmlsl.s32" : "smlsl", 2*w, i64_1 - i64(i32_2)*i32_3);
        check(arm32 ? "vmlsl.u32" : "umlsl", 2*w, u64_1 - u64(u32_2)*u32_3);

        // VMOV     X       F, D    Move Register or Immediate
        // This is for loading immediates, which we won't do in the inner loop anyway

        // VMOVL    I       -       Move Long
        // For aarch64, llvm does a widening shift by 0 instead of using the sxtl instruction.
        check(arm32 ? "vmovl.s8"  : "sshll", 8*w, i16(i8_1));
        check(arm32 ? "vmovl.u8"  : "ushll", 8*w, u16(u8_1));
        check(arm32 ? "vmovl.u8"  : "ushll", 8*w, i16(u8_1));
        check(arm32 ? "vmovl.s16" : "sshll", 4*w, i32(i16_1));
        check(arm32 ? "vmovl.u16" : "ushll", 4*w, u32(u16_1));
        check(arm32 ? "vmovl.u16" : "ushll", 4*w, i32(u16_1));
        check(arm32 ? "vmovl.s32" : "sshll", 2*w, i64(i32_1));
        check(arm32 ? "vmovl.u32" : "ushll", 2*w, u64(u32_1));
        check(arm32 ? "vmovl.u32" : "ushll", 2*w, i64(u32_1));

        // VMOVN    I       -       Move and Narrow
        check(arm32 ? "vmovn.i16" : "xtn", 8*w, i8(i16_1));
        check(arm32 ? "vmovn.i16" : "xtn", 8*w, u8(u16_1));
        check(arm32 ? "vmovn.i32" : "xtn", 4*w, i16(i32_1));
        check(arm32 ? "vmovn.i32" : "xtn", 4*w, u16(u32_1));
        check(arm32 ? "vmovn.i64" : "xtn", 2*w, i32(i64_1));
        check(arm32 ? "vmovn.i64" : "xtn", 2*w, u32(u64_1));

        // VMRS     X       F, D    Move Advanced SIMD or VFP Register to ARM compute Engine
        // VMSR     X       F, D    Move ARM Core Register to Advanced SIMD or VFP
        // trust llvm to use this correctly

        // VMUL     I, F, P F, D    Multiply
        check(arm32 ? "vmul.f64" : "fmul", 2*w, f64_2*f64_1);
        check(arm32 ? "vmul.i8"  : "mul",  8*w, i8_2*i8_1);
        check(arm32 ? "vmul.i8"  : "mul",  8*w, u8_2*u8_1);
        check(arm32 ? "vmul.i16" : "mul",  4*w, i16_2*i16_1);
        check(arm32 ? "vmul.i16" : "mul",  4*w, u16_2*u16_1);
        check(arm32 ? "vmul.i32" : "mul",  2*w, i32_2*i32_1);
        check(arm32 ? "vmul.i32" : "mul",  2*w, u32_2*u32_1);
        check(arm32 ? "vmul.f32" : "fmul", 2*w, f32_2*f32_1);

        // VMULL    I, F, P -       Multiply Long
        check(arm32 ? "vmull.s8"  : "smull", 8*w, i16(i8_1)*i8_2);
        check(arm32 ? "vmull.u8"  : "umull", 8*w, u16(u8_1)*u8_2);
        check(arm32 ? "vmull.s16" : "smull", 4*w, i32(i16_1)*i16_2);
        check(arm32 ? "vmull.u16" : "umull", 4*w, u32(u16_1)*u16_2);
        check(arm32 ? "vmull.s32" : "smull", 2*w, i64(i32_1)*i32_2);
        check(arm32 ? "vmull.u32" : "umull", 2*w, u64(u32_1)*u32_2);

        // integer division by a constant should use fixed point unsigned
        // multiplication, which is done by using a widening multiply
        // followed by a narrowing
        check(arm32 ? "vmull.u8"  : "umull", 8*w, i8_1/37);
        check(arm32 ? "vmull.u8"  : "umull", 8*w, u8_1/37);
        check(arm32 ? "vmull.u16" : "umull", 4*w, i16_1/37);
        check(arm32 ? "vmull.u16" : "umull", 4*w, u16_1/37);
        check(arm32 ? "vmull.u32" : "umull", 2*w, i32_1/37);
        check(arm32 ? "vmull.u32" : "umull", 2*w, u32_1/37);

        // VMVN     X       -       Bitwise NOT
        // check("vmvn", ~bool1);

        // VNEG     I, F    F, D    Negate
        check(arm32 ? "vneg.s8"  : "neg", 8*w, -i8_1);
        check(arm32 ? "vneg.s16" : "neg", 4*w, -i16_1);
        check(arm32 ? "vneg.s32" : "neg", 2*w, -i32_1);
        check(arm32 ? "vneg.f32" : "fneg", 4*w, -f32_1);
        check(arm32 ? "vneg.f64" : "fneg", 2*w, -f64_1);

        // VNMLA    -       F, D    Negative Multiply Accumulate
        // VNMLS    -       F, D    Negative Multiply Subtract
        // VNMUL    -       F, D    Negative Multiply
        // These are vfp, not neon. They only work on scalars
        /*
          check("vnmla.f32", 4, -(f32_1 + f32_2*f32_3));
          check("vnmla.f64", 2, -(f64_1 + f64_2*f64_3));
          check("vnmls.f32", 4, -(f32_1 - f32_2*f32_3));
          check("vnmls.f64", 2, -(f64_1 - f64_2*f64_3));
          check("vnmul.f32", 4, -(f32_1*f32_2));
          check("vnmul.f64", 2, -(f64_1*f64_2));
        */

        // VORN     X       -       Bitwise OR NOT
        // check("vorn", bool1 | (~bool2));

        // VORR     X       -       Bitwise OR
        // check("vorr", bool1 | bool2);

        // VPADAL   I       -       Pairwise Add and Accumulate Long
        // VPADD    I, F    -       Pairwise Add
        // VPADDL   I       -       Pairwise Add Long
        // VPMAX    I, F    -       Pairwise Maximum
        // VPMIN    I, F    -       Pairwise Minimum
        // We don't do horizontal ops

        // VPOP     X       F, D    Pop from Stack
        // VPUSH    X       F, D    Push to Stack
        // Not used by us

        // VQABS    I       -       Saturating Absolute
        /* Of questionable value. Catching abs calls is annoying, and the
         * slow path is only one more op (for the max). */
        /*
          check("vqabs.s8", 16, abs(max(i8_1, -max_i8)));
          check("vqabs.s8", 8, abs(max(i8_1, -max_i8)));
          check("vqabs.s16", 8, abs(max(i16_1, -max_i16)));
          check("vqabs.s16", 4, abs(max(i16_1, -max_i16)));
          check("vqabs.s32", 4, abs(max(i32_1, -max_i32)));
          check("vqabs.s32", 2, abs(max(i32_1, -max_i32)));
        */

        // VQADD    I       -       Saturating Add
        check(arm32 ? "vqadd.s8"  : "sqadd", 8*w,  i8_sat(i16(i8_1)  + i16(i8_2)));
        check(arm32 ? "vqadd.s16" : "sqadd", 4*w, i16_sat(i32(i16_1) + i32(i16_2)));
        check(arm32 ? "vqadd.s32" : "sqadd", 2*w, i32_sat(i64(i32_1) + i64(i32_2)));

        check(arm32 ? "vqadd.u8"  : "uqadd", 8*w,  u8(min(u16(u8_1)  + u16(u8_2),  max_u8)));
        check(arm32 ? "vqadd.u16" : "uqadd", 4*w, u16(min(u32(u16_1) + u32(u16_2), max_u16)));

        // Check the case where we add a constant that could be narrowed
        check(arm32 ? "vqadd.u8"  : "uqadd", 8*w,  u8(min(u16(u8_1)  + 17,  max_u8)));
        check(arm32 ? "vqadd.u16" : "uqadd", 4*w, u16(min(u32(u16_1) + 17, max_u16)));

        // Can't do larger ones because we only have i32 constants

        // VQDMLAL  I       -       Saturating Double Multiply Accumulate Long
        // VQDMLSL  I       -       Saturating Double Multiply Subtract Long
        // VQDMULH  I       -       Saturating Doubling Multiply Returning High Half
        // VQDMULL  I       -       Saturating Doubling Multiply Long
        // Not sure why I'd use these

        // VQMOVN   I       -       Saturating Move and Narrow
        check(arm32 ? "vqmovn.s16" : "sqxtn", 8*w,  i8_sat(i16_1));
        check(arm32 ? "vqmovn.s32" : "sqxtn", 4*w, i16_sat(i32_1));
        check(arm32 ? "vqmovn.s64" : "sqxtn", 2*w, i32_sat(i64_1));
        check(arm32 ? "vqmovn.u16" : "uqxtn", 8*w,  u8(min(u16_1, max_u8)));
        check(arm32 ? "vqmovn.u32" : "uqxtn", 4*w, u16(min(u32_1, max_u16)));
        check(arm32 ? "vqmovn.u64" : "uqxtn", 2*w, u32(min(u64_1, max_u32)));

        // VQMOVUN  I       -       Saturating Move and Unsigned Narrow
        check(arm32 ? "vqmovun.s16" : "sqxtun", 8*w, u8_sat(i16_1));
        check(arm32 ? "vqmovun.s32" : "sqxtun", 4*w, u16_sat(i32_1));
        check(arm32 ? "vqmovun.s64" : "sqxtun", 2*w, u32_sat(i64_1));

        // VQNEG    I       -       Saturating Negate
        check(arm32 ? "vqneg.s8" : "sqneg",  8*w, -max(i8_1,  -max_i8));
        check(arm32 ? "vqneg.s16" : "sqneg", 4*w, -max(i16_1, -max_i16));
        check(arm32 ? "vqneg.s32" : "sqneg", 2*w, -max(i32_1, -max_i32));

        // VQRDMULH I       -       Saturating Rounding Doubling Multiply Returning High Half
        // Note: division in Halide always rounds down (not towards
        // zero). Otherwise these patterns would be more complicated.
        check(arm32 ? "vqrdmulh.s16" : "sqrdmulh", 4*w, i16_sat((i32(i16_1) * i32(i16_2) + (1<<14)) / (1 << 15)));
        check(arm32 ? "vqrdmulh.s32" : "sqrdmulh", 2*w, i32_sat((i64(i32_1) * i64(i32_2) + (1<<30)) /
                                                                (Expr(int64_t(1)) << 31)));

        // VQRSHL   I       -       Saturating Rounding Shift Left
        // VQRSHRN  I       -       Saturating Rounding Shift Right Narrow
        // VQRSHRUN I       -       Saturating Rounding Shift Right Unsigned Narrow
        // We use the non-rounding form of these (at worst we do an extra add)

        // VQSHL    I       -       Saturating Shift Left
        check(arm32 ? "vqshl.s8"  : "sqshl", 8*w,  i8_sat(i16(i8_1)*16));
        check(arm32 ? "vqshl.s16" : "sqshl", 4*w, i16_sat(i32(i16_1)*16));
        check(arm32 ? "vqshl.s32" : "sqshl", 2*w, i32_sat(i64(i32_1)*16));
        check(arm32 ? "vqshl.u8"  : "uqshl",  8*w,  u8(min(u16(u8_1 )*16, max_u8)));
        check(arm32 ? "vqshl.u16" : "uqshl", 4*w, u16(min(u32(u16_1)*16, max_u16)));
        check(arm32 ? "vqshl.u32" : "uqshl", 2*w, u32(min(u64(u32_1)*16, max_u32)));

        // VQSHLU   I       -       Saturating Shift Left Unsigned
        check(arm32 ? "vqshlu.s8"  : "sqshlu", 8*w,  u8_sat(i16(i8_1)*16));
        check(arm32 ? "vqshlu.s16" : "sqshlu", 4*w, u16_sat(i32(i16_1)*16));
        check(arm32 ? "vqshlu.s32" : "sqshlu", 2*w, u32_sat(i64(i32_1)*16));


        // VQSHRN   I       -       Saturating Shift Right Narrow
        // VQSHRUN  I       -       Saturating Shift Right Unsigned Narrow
        check(arm32 ? "vqshrn.s16"  : "sqshrn",  8*w,  i8_sat(i16_1/16));
        check(arm32 ? "vqshrn.s32"  : "sqshrn",  4*w, i16_sat(i32_1/16));
        check(arm32 ? "vqshrn.s64"  : "sqshrn",  2*w, i32_sat(i64_1/16));
        check(arm32 ? "vqshrun.s16" : "sqshrun", 8*w,  u8_sat(i16_1/16));
        check(arm32 ? "vqshrun.s32" : "sqshrun", 4*w, u16_sat(i32_1/16));
        check(arm32 ? "vqshrun.s64" : "sqshrun", 2*w, u32_sat(i64_1/16));
        check(arm32 ? "vqshrn.u16"  : "uqshrn", 8*w,  u8(min(u16_1/16, max_u8)));
        check(arm32 ? "vqshrn.u32"  : "uqshrn", 4*w, u16(min(u32_1/16, max_u16)));
        check(arm32 ? "vqshrn.u64"  : "uqshrn", 2*w, u32(min(u64_1/16, max_u32)));

        // VQSUB    I       -       Saturating Subtract
        check(arm32 ? "vqsub.s8"  : "sqsub", 8*w,  i8_sat(i16(i8_1)  - i16(i8_2)));
        check(arm32 ? "vqsub.s16" : "sqsub", 4*w, i16_sat(i32(i16_1) - i32(i16_2)));
        check(arm32 ? "vqsub.s32" : "sqsub", 2*w, i32_sat(i64(i32_1) - i64(i32_2)));

        // N.B. Saturating subtracts are expressed by widening to a *signed* type
        check(arm32 ? "vqsub.u8"  : "uqsub",  8*w,  u8_sat(i16(u8_1)  - i16(u8_2)));
        check(arm32 ? "vqsub.u16" : "uqsub", 4*w, u16_sat(i32(u16_1) - i32(u16_2)));
        check(arm32 ? "vqsub.u32" : "uqsub", 2*w, u32_sat(i64(u32_1) - i64(u32_2)));

        // VRADDHN  I       -       Rounding Add and Narrow Returning High Half
        /* No rounding ops
           check("vraddhn.i16", 8, i8((i16_1 + i16_2 + 128)/256));
           check("vraddhn.i16", 8, u8((u16_1 + u16_2 + 128)/256));
           check("vraddhn.i32", 4, i16((i32_1 + i32_2 + 32768)/65536));
           check("vraddhn.i32", 4, u16((u32_1 + u32_2 + 32768)/65536));
        */

        // VRECPE   I, F    -       Reciprocal Estimate
        check(arm32 ? "vrecpe.f32" : "frecpe", 2*w, fast_inverse(f32_1));

        // VRECPS   F       -       Reciprocal Step
        check(arm32 ? "vrecps.f32" : "frecps", 2*w, fast_inverse(f32_1));

        // VREV16   X       -       Reverse in Halfwords
        // VREV32   X       -       Reverse in Words
        // VREV64   X       -       Reverse in Doublewords

        // These reverse within each halfword, word, and doubleword
        // respectively. Sometimes llvm generates them, and sometimes
        // it generates vtbl instructions.

        // VRHADD   I       -       Rounding Halving Add
        check(arm32 ? "vrhadd.s8"  : "srhadd", 8*w,  i8((i16(i8_1 ) + i16(i8_2 ) + 1)/2));
        check(arm32 ? "vrhadd.u8"  : "urhadd", 8*w,  u8((u16(u8_1 ) + u16(u8_2 ) + 1)/2));
        check(arm32 ? "vrhadd.s16" : "srhadd", 4*w, i16((i32(i16_1) + i32(i16_2) + 1)/2));
        check(arm32 ? "vrhadd.u16" : "urhadd", 4*w, u16((u32(u16_1) + u32(u16_2) + 1)/2));
        check(arm32 ? "vrhadd.s32" : "srhadd", 2*w, i32((i64(i32_1) + i64(i32_2) + 1)/2));
        check(arm32 ? "vrhadd.u32" : "urhadd", 2*w, u32((u64(u32_1) + u64(u32_2) + 1)/2));

        // VRSHL    I       -       Rounding Shift Left
        // VRSHR    I       -       Rounding Shift Right
        // VRSHRN   I       -       Rounding Shift Right Narrow
        // We use the non-rounding forms of these

        // VRSQRTE  I, F    -       Reciprocal Square Root Estimate
        check(arm32 ? "vrsqrte.f32" : "frsqrte", 4*w, fast_inverse_sqrt(f32_1));

        // VRSQRTS  F       -       Reciprocal Square Root Step
        check(arm32 ? "vrsqrts.f32" : "frsqrts", 4*w, fast_inverse_sqrt(f32_1));

        // VRSRA    I       -       Rounding Shift Right and Accumulate
        // VRSUBHN  I       -       Rounding Subtract and Narrow Returning High Half
        // Boo rounding ops

        // VSHL     I       -       Shift Left
        check(arm32 ? "vshl.i64" : "shl", 2*w, i64_1*16);
        check(arm32 ? "vshl.i8"  : "shl", 8*w,  i8_1*16);
        check(arm32 ? "vshl.i16" : "shl", 4*w, i16_1*16);
        check(arm32 ? "vshl.i32" : "shl", 2*w, i32_1*16);
        check(arm32 ? "vshl.i64" : "shl", 2*w, u64_1*16);
        check(arm32 ? "vshl.i8"  : "shl", 8*w,  u8_1*16);
        check(arm32 ? "vshl.i16" : "shl", 4*w, u16_1*16);
        check(arm32 ? "vshl.i32" : "shl", 2*w, u32_1*16);


        // VSHLL    I       -       Shift Left Long
        check(arm32 ? "vshll.s8"  : "sshll", 8*w, i16(i8_1)*16);
        check(arm32 ? "vshll.s16" : "sshll", 4*w, i32(i16_1)*16);
        check(arm32 ? "vshll.s32" : "sshll", 2*w, i64(i32_1)*16);
        check(arm32 ? "vshll.u8"  : "ushll", 8*w, u16(u8_1)*16);
        check(arm32 ? "vshll.u16" : "ushll", 4*w, u32(u16_1)*16);
        check(arm32 ? "vshll.u32" : "ushll", 2*w, u64(u32_1)*16);

        // VSHR     I	-	Shift Right
        check(arm32 ? "vshr.s64" : "sshr", 2*w, i64_1/16);
        check(arm32 ? "vshr.s8"  : "sshr", 8*w,  i8_1/16);
        check(arm32 ? "vshr.s16" : "sshr", 4*w, i16_1/16);
        check(arm32 ? "vshr.s32" : "sshr", 2*w, i32_1/16);
        check(arm32 ? "vshr.u64" : "ushr", 2*w, u64_1/16);
        check(arm32 ? "vshr.u8"  : "ushr", 8*w,  u8_1/16);
        check(arm32 ? "vshr.u16" : "ushr", 4*w, u16_1/16);
        check(arm32 ? "vshr.u32" : "ushr", 2*w, u32_1/16);

        // VSHRN	I	-	Shift Right Narrow
        check(arm32 ? "vshrn.i16" : "shrn", 8*w,  i8(i16_1/256));
        check(arm32 ? "vshrn.i32" : "shrn", 4*w, i16(i32_1/65536));
        check(arm32 ? "vshrn.i16" : "shrn", 8*w,  u8(u16_1/256));
        check(arm32 ? "vshrn.i32" : "shrn", 4*w, u16(u32_1/65536));
        check(arm32 ? "vshrn.i16" : "shrn", 8*w,  i8(i16_1/16));
        check(arm32 ? "vshrn.i32" : "shrn", 4*w, i16(i32_1/16));
        check(arm32 ? "vshrn.i16" : "shrn", 8*w,  u8(u16_1/16));
        check(arm32 ? "vshrn.i32" : "shrn", 4*w, u16(u32_1/16));

        // VSLI	X	-	Shift Left and Insert
        // I guess this could be used for (x*256) | (y & 255)? We don't do bitwise ops on integers, so skip it.

        // VSQRT	-	F, D	Square Root
        check(arm32 ? "vsqrt.f32" : "fsqrt", 4*w, sqrt(f32_1));
        check(arm32 ? "vsqrt.f64" : "fsqrt", 2*w, sqrt(f64_1));

        // VSRA	I	-	Shift Right and Accumulate
        check(arm32 ? "vsra.s64" : "ssra", 2*w, i64_2 + i64_1/16);
        check(arm32 ? "vsra.s8"  : "ssra", 8*w,  i8_2 + i8_1/16);
        check(arm32 ? "vsra.s16" : "ssra", 4*w, i16_2 + i16_1/16);
        check(arm32 ? "vsra.s32" : "ssra", 2*w, i32_2 + i32_1/16);
        check(arm32 ? "vsra.u64" : "usra", 2*w, u64_2 + u64_1/16);
        check(arm32 ? "vsra.u8"  : "usra", 8*w,  u8_2 + u8_1/16);
        check(arm32 ? "vsra.u16" : "usra", 4*w, u16_2 + u16_1/16);
        check(arm32 ? "vsra.u32" : "usra", 2*w, u32_2 + u32_1/16);

        // VSRI	X	-	Shift Right and Insert
        // See VSLI


        // VSUB	I, F	F, D	Subtract
        check(arm32 ? "vsub.i64" : "sub",  2*w, i64_1 - i64_2);
        check(arm32 ? "vsub.i64" : "sub",  2*w, u64_1 - u64_2);
        check(arm32 ? "vsub.f32" : "fsub", 4*w, f32_1 - f32_2);
        check(arm32 ? "vsub.i8"  : "sub",  8*w,  i8_1 - i8_2);
        check(arm32 ? "vsub.i8"  : "sub",  8*w,  u8_1 - u8_2);
        check(arm32 ? "vsub.i16" : "sub",  4*w, i16_1 - i16_2);
        check(arm32 ? "vsub.i16" : "sub",  4*w, u16_1 - u16_2);
        check(arm32 ? "vsub.i32" : "sub",  2*w, i32_1 - i32_2);
        check(arm32 ? "vsub.i32" : "sub",  2*w, u32_1 - u32_2);
        check(arm32 ? "vsub.f32" : "fsub", 2*w, f32_1 - f32_2);

        // VSUBHN	I	-	Subtract and Narrow
        check(arm32 ? "vsubhn.i16" : "subhn", 8*w,  i8((i16_1 - i16_2)/256));
        check(arm32 ? "vsubhn.i16" : "subhn", 8*w,  u8((u16_1 - u16_2)/256));
        check(arm32 ? "vsubhn.i32" : "subhn", 4*w, i16((i32_1 - i32_2)/65536));
        check(arm32 ? "vsubhn.i32" : "subhn", 4*w, u16((u32_1 - u32_2)/65536));

        // VSUBL	I	-	Subtract Long
        check(arm32 ? "vsubl.s8"  : "ssubl", 8*w, i16(i8_1)  - i16(i8_2));
        check(arm32 ? "vsubl.u8"  : "usubl", 8*w, u16(u8_1)  - u16(u8_2));
        check(arm32 ? "vsubl.s16" : "ssubl", 4*w, i32(i16_1) - i32(i16_2));
        check(arm32 ? "vsubl.u16" : "usubl", 4*w, u32(u16_1) - u32(u16_2));
        check(arm32 ? "vsubl.s32" : "ssubl", 2*w, i64(i32_1) - i64(i32_2));
        check(arm32 ? "vsubl.u32" : "usubl", 2*w, u64(u32_1) - u64(u32_2));

        // VSUBW	I	-	Subtract Wide
        check(arm32 ? "vsubw.s8"  : "ssubw", 8*w, i16_1 - i8_1);
        check(arm32 ? "vsubw.u8"  : "usubw", 8*w, u16_1 - u8_1);
        check(arm32 ? "vsubw.s16" : "ssubw", 4*w, i32_1 - i16_1);
        check(arm32 ? "vsubw.u16" : "usubw", 4*w, u32_1 - u16_1);
        check(arm32 ? "vsubw.s32" : "ssubw", 2*w, i64_1 - i32_1);
        check(arm32 ? "vsubw.u32" : "usubw", 2*w, u64_1 - u32_1);

        // VST1	X	-	Store single-element structures
        check(arm32 ? "vst1.8" : "st", 8*w, i8_1);

    }

    // VST2	X	-	Store two-element structures
    for (int sign = 0; sign <= 1; sign++) {
        for (int width = 128; width <= 128*4; width *= 2) {
            for (int bits = 8; bits < 64; bits *= 2) {
                if (width <= bits*2) continue;
                Func tmp1, tmp2;
                tmp1(x) = cast(sign ? Int(bits) : UInt(bits), x);
                tmp1.compute_root();
                tmp2(x, y) = select(x%2 == 0, tmp1(x/2), tmp1(x/2 + 16));
                tmp2.compute_root().vectorize(x, width/bits);
                string op = "vst2." + std::to_string(bits);
                check(arm32 ? op : string("st2"), width/bits, tmp2(0, 0) + tmp2(0, 63));
            }
        }
    }

    // Also check when the two expressions interleaved have a common
    // subexpression, which results in a vector var being lifted out.
    for (int sign = 0; sign <= 1; sign++) {
        for (int width = 128; width <= 128*4; width *= 2) {
            for (int bits = 8; bits < 64; bits *= 2) {
                if (width <= bits*2) continue;
                Func tmp1, tmp2;
                tmp1(x) = cast(sign ? Int(bits) : UInt(bits), x);
                tmp1.compute_root();
                Expr e = (tmp1(x/2)*2 + 7)/4;
                tmp2(x, y) = select(x%2 == 0, e*3, e + 17);
                tmp2.compute_root().vectorize(x, width/bits);
                string op = "vst2." + std::to_string(bits);
                check(arm32 ? op : string("st2"), width/bits, tmp2(0, 0) + tmp2(0, 127));
            }
        }
    }

    // VST3	X	-	Store three-element structures
    for (int sign = 0; sign <= 1; sign++) {
        for (int width = 192; width <= 192*4; width *= 2) {
            for (int bits = 8; bits < 64; bits *= 2) {
                if (width <= bits*3) continue;
                Func tmp1, tmp2;
                tmp1(x) = cast(sign ? Int(bits) : UInt(bits), x);
                tmp1.compute_root();
                tmp2(x, y) = select(x%3 == 0, tmp1(x/3),
                                    x%3 == 1, tmp1(x/3 + 16),
                                    tmp1(x/3 + 32));
                tmp2.compute_root().vectorize(x, width/bits);
                string op = "vst3." + std::to_string(bits);
                check(arm32 ? op : string("st3"), width/bits, tmp2(0, 0) + tmp2(0, 127));
            }
        }
    }

    // VST4	X	-	Store four-element structures
    for (int sign = 0; sign <= 1; sign++) {
        for (int width = 256; width <= 256*4; width *= 2) {
            for (int bits = 8; bits < 64; bits *= 2) {
                if (width <= bits*4) continue;
                Func tmp1, tmp2;
                tmp1(x) = cast(sign ? Int(bits) : UInt(bits), x);
                tmp1.compute_root();
                tmp2(x, y) = select(x%4 == 0, tmp1(x/4),
                                    x%4 == 1, tmp1(x/4 + 16),
                                    x%4 == 2, tmp1(x/4 + 32),
                                    tmp1(x/4 + 48));
                tmp2.compute_root().vectorize(x, width/bits);
                string op = "vst4." + std::to_string(bits);
                check(arm32 ? op : string("st4"), width/bits, tmp2(0, 0) + tmp2(0, 127));
            }
        }
    }

    // VSTM	X	F, D	Store Multiple Registers
    // VSTR	X	F, D	Store Register
    // we trust llvm to use these

    // VSWP	I	-	Swap Contents
    // Swaps the contents of two registers. Not sure why this would be useful.

    // VTBL	X	-	Table Lookup
    // Arm's version of shufps. Allows for arbitrary permutations of a
    // 64-bit vector. We typically use vrev variants instead.

    // VTBX	X	-	Table Extension
    // Like vtbl, but doesn't change any elements where the index was
    // out of bounds. Not sure how we'd use this.

    // VTRN	X	-	Transpose
    // Swaps the even elements of one vector with the odd elements of
    // another. Not useful for us.

    // VTST	I	-	Test Bits
    // check("vtst.32", 4, (bool1 & bool2) != 0);

    // VUZP	X	-	Unzip
    // VZIP	X	-	Zip
    // Interleave or deinterleave two vectors. Given that we use
    // interleaving loads and stores, it's hard to hit this op with
    // halide.
}

void check_hvx_all() {
    Expr f32_1 = in_f32(x), f32_2 = in_f32(x+16), f32_3 = in_f32(x+32);
    Expr f64_1 = in_f64(x), f64_2 = in_f64(x+16), f64_3 = in_f64(x+32);
    Expr i8_1  = in_i8(x),  i8_2  = in_i8(x+16),  i8_3  = in_i8(x+32);
    Expr u8_1  = in_u8(x),  u8_2  = in_u8(x+16),  u8_3  = in_u8(x+32), u8_4 = in_u8(x+48), u8_5 = in_u8(x+64);
    Expr u8_even = in_u8(2*x), u8_odd = in_u8(2*x+1);
    Expr i16_1 = in_i16(x), i16_2 = in_i16(x+16), i16_3 = in_i16(x+32);
    Expr u16_1 = in_u16(x), u16_2 = in_u16(x+16), u16_3 = in_u16(x+32);
    Expr i32_1 = in_i32(x), i32_2 = in_i32(x+16), i32_3 = in_i32(x+32);
    Expr u32_1 = in_u32(x), u32_2 = in_u32(x+16), u32_3 = in_u32(x+32);
    Expr i64_1 = in_i64(x), i64_2 = in_i64(x+16), i64_3 = in_i64(x+32);
    Expr u64_1 = in_u64(x), u64_2 = in_u64(x+16), u64_3 = in_u64(x+32);
    Expr bool_1 = (f32_1 > 0.3f), bool_2 = (f32_1 < -0.3f), bool_3 = (f32_1 != -0.34f);

    int hvx_width = 0;
    if (target.has_feature(Target::HVX_64)) {
        hvx_width = 64;
    } else if (target.has_feature(Target::HVX_128)) {
        hvx_width = 128;
    }

    // Verify that unaligned loads use the right instructions, and don't try to use
    // immediates of more than 3 bits.
    check("valign(v*,v*,#7)", hvx_width/1, in_u8(x + 7));
    check("vlalign(v*,v*,#7)", hvx_width/1, in_u8(x + hvx_width - 7));
    check("valign(v*,v*,r*)", hvx_width/1, in_u8(x + 8));
    check("valign(v*,v*,r*)", hvx_width/1, in_u8(x + hvx_width - 8));
    check("valign(v*,v*,#6)", hvx_width/1, in_u16(x + 3));
    check("vlalign(v*,v*,#6)", hvx_width/1, in_u16(x + hvx_width - 3));
    check("valign(v*,v*,r*)", hvx_width/1, in_u16(x + 4));
    check("valign(v*,v*,r*)", hvx_width/1, in_u16(x + hvx_width - 4));

    check("vunpack(v*.ub)", hvx_width/1, u16(u8_1));
    check("vunpack(v*.ub)", hvx_width/1, i16(u8_1));
    check("vunpack(v*.uh)", hvx_width/2, u32(u16_1));
    check("vunpack(v*.uh)", hvx_width/2, i32(u16_1));
    check("vunpack(v*.b)", hvx_width/1, u16(i8_1));
    check("vunpack(v*.b)", hvx_width/1, i16(i8_1));
    check("vunpack(v*.h)", hvx_width/2, u32(i16_1));
    check("vunpack(v*.h)", hvx_width/2, i32(i16_1));

    check("vunpack(v*.ub)", hvx_width/1, u32(u8_1));
    check("vunpack(v*.ub)", hvx_width/1, i32(u8_1));
    check("vunpack(v*.b)", hvx_width/1, u32(i8_1));
    check("vunpack(v*.b)", hvx_width/1, i32(i8_1));

#if 0
    // It's quite difficult to write a single expression that tests vzxt
    // and vsxt, because it gets rewritten as vpack/vunpack.
    check("vzxt(v*.ub)", hvx_width/1, u16(u8_1));
    check("vzxt(v*.ub)", hvx_width/1, i16(u8_1));
    check("vzxt(v*.uh)", hvx_width/2, u32(u16_1));
    check("vzxt(v*.uh)", hvx_width/2, i32(u16_1));
    check("vsxt(v*.b)", hvx_width/1, u16(i8_1));
    check("vsxt(v*.b)", hvx_width/1, i16(i8_1));
    check("vsxt(v*.h)", hvx_width/2, u32(i16_1));
    check("vsxt(v*.h)", hvx_width/2, i32(i16_1));

    check("vzxt(v*.ub)", hvx_width/1, u32(u8_1));
    check("vzxt(v*.ub)", hvx_width/1, i32(u8_1));
    check("vsxt(v*.b)", hvx_width/1, u32(i8_1));
    check("vsxt(v*.b)", hvx_width/1, i32(i8_1));
#endif

    check("vadd(v*.b,v*.b)", hvx_width/1, u8_1 + u8_2);
    check("vadd(v*.h,v*.h)", hvx_width/2, u16_1 + u16_2);
    check("vadd(v*.w,v*.w)", hvx_width/4, u32_1 + u32_2);
    check("vadd(v*.b,v*.b)", hvx_width/1, i8_1 + i8_2);
    check("vadd(v*.h,v*.h)", hvx_width/2, i16_1 + i16_2);
    check("vadd(v*.w,v*.w)", hvx_width/4, i32_1 + i32_2);
    check("v*.h = vadd(v*.ub,v*.ub)", hvx_width/1, u16(u8_1) + u16(u8_2));
    check("v*.w = vadd(v*.uh,v*.uh)", hvx_width/2, u32(u16_1) + u32(u16_2));
    check("v*.w = vadd(v*.h,v*.h)", hvx_width/2, i32(i16_1) + i32(i16_2));
    check("vadd(v*.ub,v*.ub):sat", hvx_width/1, u8_sat(u16(u8_1 + u16(u8_2))));
    check("vadd(v*.uh,v*.uh):sat", hvx_width/2, u16_sat(u32(u16_1 + u32(u16_2))));
    check("vadd(v*.h,v*.h):sat", hvx_width/2, i16_sat(i32(i16_1 + i32(i16_2))));
    check("vadd(v*.w,v*.w):sat", hvx_width/4, i32_sat(i64(i32_1 + i64(i32_2))));

    check("vsub(v*.b,v*.b)", hvx_width/1, u8_1 - u8_2);
    check("vsub(v*.h,v*.h)", hvx_width/2, u16_1 - u16_2);
    check("vsub(v*.w,v*.w)", hvx_width/4, u32_1 - u32_2);
    check("vsub(v*.b,v*.b)", hvx_width/1, i8_1 - i8_2);
    check("vsub(v*.h,v*.h)", hvx_width/2, i16_1 - i16_2);
    check("vsub(v*.w,v*.w)", hvx_width/4, i32_1 - i32_2);
    check("v*.h = vsub(v*.ub,v*.ub)", hvx_width/1, u16(u8_1) - u16(u8_2));
    check("v*.w = vsub(v*.uh,v*.uh)", hvx_width/2, u32(u16_1) - u32(u16_2));
    check("v*.w = vsub(v*.h,v*.h)", hvx_width/2, i32(i16_1) - i32(i16_2));
    check("vsub(v*.ub,v*.ub):sat", hvx_width/1, u8_sat(i16(u8_1 - i16(u8_2))));
    check("vsub(v*.uh,v*.uh):sat", hvx_width/2, u16_sat(i32(u16_1 - i32(u16_2))));
    check("vsub(v*.h,v*.h):sat", hvx_width/2, i16_sat(i32(i16_1 - i32(i16_2))));
    check("vsub(v*.w,v*.w):sat", hvx_width/4, i32_sat(i64(i32_1 - i64(i32_2))));

    // Double vector versions of the above
    check("vadd(v*:*.b,v*:*.b)", hvx_width*2, u8_1 + u8_2);
    check("vadd(v*:*.h,v*:*.h)", hvx_width/1, u16_1 + u16_2);
    check("vadd(v*:*.w,v*:*.w)", hvx_width/2, u32_1 + u32_2);
    check("vadd(v*:*.b,v*:*.b)", hvx_width*2, i8_1 + i8_2);
    check("vadd(v*:*.h,v*:*.h)", hvx_width/1, i16_1 + i16_2);
    check("vadd(v*:*.w,v*:*.w)", hvx_width/2, i32_1 + i32_2);
    check("vadd(v*:*.ub,v*:*.ub):sat", hvx_width*2, u8_sat(u16(u8_1 + u16(u8_2))));
    check("vadd(v*:*.uh,v*:*.uh):sat", hvx_width/1, u16_sat(u32(u16_1 + u32(u16_2))));
    check("vadd(v*:*.h,v*:*.h):sat", hvx_width/1, i16_sat(i32(i16_1 + i32(i16_2))));
    check("vadd(v*:*.w,v*:*.w):sat", hvx_width/2, i32_sat(i64(i32_1 + i64(i32_2))));

    check("vsub(v*:*.b,v*:*.b)", hvx_width*2, u8_1 - u8_2);
    check("vsub(v*:*.h,v*:*.h)", hvx_width/1, u16_1 - u16_2);
    check("vsub(v*:*.w,v*:*.w)", hvx_width/2, u32_1 - u32_2);
    check("vsub(v*:*.b,v*:*.b)", hvx_width*2, i8_1 - i8_2);
    check("vsub(v*:*.h,v*:*.h)", hvx_width/1, i16_1 - i16_2);
    check("vsub(v*:*.w,v*:*.w)", hvx_width/2, i32_1 - i32_2);
    check("vsub(v*:*.ub,v*:*.ub):sat", hvx_width*2, u8_sat(i16(u8_1 - i16(u8_2))));
    check("vsub(v*:*.uh,v*:*.uh):sat", hvx_width/1, u16_sat(i32(u16_1 - i32(u16_2))));
    check("vsub(v*:*.h,v*:*.h):sat", hvx_width/1, i16_sat(i32(i16_1 - i32(i16_2))));
    check("vsub(v*:*.w,v*:*.w):sat", hvx_width/2, i32_sat(i64(i32_1 - i64(i32_2))));

    check("vavg(v*.ub,v*.ub)", hvx_width/1, u8((u16(u8_1) + u16(u8_2))/2));
    check("vavg(v*.ub,v*.ub):rnd", hvx_width/1, u8((u16(u8_1) + u16(u8_2) + 1)/2));
    check("vavg(v*.uh,v*.uh)", hvx_width/2, u16((u32(u16_1) + u32(u16_2))/2));
    check("vavg(v*.uh,v*.uh):rnd", hvx_width/2, u16((u32(u16_1) + u32(u16_2) + 1)/2));
    check("vavg(v*.h,v*.h)", hvx_width/2, i16((i32(i16_1) + i32(i16_2))/2));
    check("vavg(v*.h,v*.h):rnd", hvx_width/2, i16((i32(i16_1) + i32(i16_2) + 1)/2));
    check("vavg(v*.w,v*.w)", hvx_width/4, i32((i64(i32_1) + i64(i32_2))/2));
    check("vavg(v*.w,v*.w):rnd", hvx_width/4, i32((i64(i32_1) + i64(i32_2) + 1)/2));
    check("vnavg(v*.ub,v*.ub)", hvx_width/1, i8_sat((i16(u8_1) - i16(u8_2))/2));
    check("vnavg(v*.h,v*.h)", hvx_width/2, i16_sat((i32(i16_1) - i32(i16_2))/2));
    check("vnavg(v*.w,v*.w)", hvx_width/4, i32_sat((i64(i32_1) - i64(i32_2))/2));

    // The behavior of shifts larger than the type behave differently
    // on HVX vs. the scalar processor, so we clamp.
    check("vlsr(v*.h,v*.h)", hvx_width/1, u8_1 >> (u8_2 % 8));
    check("vlsr(v*.h,v*.h)", hvx_width/2, u16_1 >> (u16_2 % 16));
    check("vlsr(v*.w,v*.w)", hvx_width/4, u32_1 >> (u32_2 % 32));
    check("vasr(v*.h,v*.h)", hvx_width/1, i8_1 >> (i8_2 % 8));
    check("vasr(v*.h,v*.h)", hvx_width/2, i16_1 >> (i16_2 % 16));
    check("vasr(v*.w,v*.w)", hvx_width/4, i32_1 >> (i32_2 % 32));
    check("vasr(v*.h,v*.h,r*):sat", hvx_width/1, u8_sat(i16_1 >> 4));
    check("vasr(v*.w,v*.w,r*):sat", hvx_width/2, u16_sat(i32_1 >> 8));
    check("vasr(v*.w,v*.w,r*):sat", hvx_width/2, i16_sat(i32_1 >> 8));
    check("vasr(v*.w,v*.w,r*)", hvx_width/2, i16(i32_1 >> 8));
    check("vasl(v*.h,v*.h)", hvx_width/1, u8_1 << (u8_2 % 8));
    check("vasl(v*.h,v*.h)", hvx_width/2, u16_1 << (u16_2 % 16));
    check("vasl(v*.w,v*.w)", hvx_width/4, u32_1 << (u32_2 % 32));
    check("vasl(v*.h,v*.h)", hvx_width/1, i8_1 << (i8_2 % 8));
    check("vasl(v*.h,v*.h)", hvx_width/2, i16_1 << (i16_2 % 16));
    check("vasl(v*.w,v*.w)", hvx_width/4, i32_1 << (i32_2 % 32));

    // The scalar lsr generates uh/uw arguments, while the vector
    // version just generates h/w.
    check("vlsr(v*.uh,r*)", hvx_width/1, u8_1 >> (u8(y) % 8));
    check("vlsr(v*.uh,r*)", hvx_width/2, u16_1 >> (u16(y) % 16));
    check("vlsr(v*.uw,r*)", hvx_width/4, u32_1 >> (u32(y) % 32));
    check("vasr(v*.h,r*)", hvx_width/1, i8_1 >> (i8(y) % 8));
    check("vasr(v*.h,r*)", hvx_width/2, i16_1 >> (i16(y) % 16));
    check("vasr(v*.w,r*)", hvx_width/4, i32_1 >> (i32(y) % 32));
    check("vasl(v*.h,r*)", hvx_width/1, u8_1 << (u8(y) % 8));
    check("vasl(v*.h,r*)", hvx_width/2, u16_1 << (u16(y) % 16));
    check("vasl(v*.w,r*)", hvx_width/4, u32_1 << (u32(y) % 32));
    check("vasl(v*.h,r*)", hvx_width/1, i8_1 << (i8(y) % 8));
    check("vasl(v*.h,r*)", hvx_width/2, i16_1 << (i16(y) % 16));
    check("vasl(v*.w,r*)", hvx_width/4, i32_1 << (i32(y) % 32));

    check("vpacke(v*.h,v*.h)", hvx_width/1, u8(u16_1));
    check("vpacke(v*.h,v*.h)", hvx_width/1, u8(i16_1));
    check("vpacke(v*.h,v*.h)", hvx_width/1, i8(u16_1));
    check("vpacke(v*.h,v*.h)", hvx_width/1, i8(i16_1));
    check("vpacke(v*.w,v*.w)", hvx_width/2, u16(u32_1));
    check("vpacke(v*.w,v*.w)", hvx_width/2, u16(i32_1));
    check("vpacke(v*.w,v*.w)", hvx_width/2, i16(u32_1));
    check("vpacke(v*.w,v*.w)", hvx_width/2, i16(i32_1));

    check("vpacko(v*.h,v*.h)", hvx_width/1, u8(u16_1 >> 8));
    check("vpacko(v*.h,v*.h)", hvx_width/1, u8(i16_1 >> 8));
    check("vpacko(v*.h,v*.h)", hvx_width/1, i8(u16_1 >> 8));
    check("vpacko(v*.h,v*.h)", hvx_width/1, i8(i16_1 >> 8));
    check("vpacko(v*.w,v*.w)", hvx_width/2, u16(u32_1 >> 16));
    check("vpacko(v*.w,v*.w)", hvx_width/2, u16(i32_1 >> 16));
    check("vpacko(v*.w,v*.w)", hvx_width/2, i16(u32_1 >> 16));
    check("vpacko(v*.w,v*.w)", hvx_width/2, i16(i32_1 >> 16));

    // vpack doesn't interleave its inputs, which means it doesn't
    // simplify with widening. This is preferable for when the
    // pipeline doesn't widen to begin with, as in the above
    // tests. However, if the pipeline does widen, we want to generate
    // different instructions that have a built in interleaving that
    // we can cancel with the deinterleaving from widening.
    check("vshuffe(v*.b,v*.b)", hvx_width/1, u8(u16(u8_1) * 127));
    check("vshuffe(v*.b,v*.b)", hvx_width/1, u8(i16(i8_1) * 63));
    check("vshuffe(v*.b,v*.b)", hvx_width/1, i8(u16(u8_1) * 127));
    check("vshuffe(v*.b,v*.b)", hvx_width/1, i8(i16(i8_1) * 63));
    check("vshuffe(v*.h,v*.h)", hvx_width/2, u16(u32(u16_1) * 32767));
    check("vshuffe(v*.h,v*.h)", hvx_width/2, u16(i32(i16_1) * 16383));
    check("vshuffe(v*.h,v*.h)", hvx_width/2, i16(u32(u16_1) * 32767));
    check("vshuffe(v*.h,v*.h)", hvx_width/2, i16(i32(i16_1) * 16383));

    check("vshuffo(v*.b,v*.b)", hvx_width/1, u8((u16(u8_1) * 127) >> 8));
    check("vshuffo(v*.b,v*.b)", hvx_width/1, u8((i16(i8_1) * 63) >> 8));
    check("vshuffo(v*.b,v*.b)", hvx_width/1, i8((u16(u8_1) * 127) >> 8));
    check("vshuffo(v*.b,v*.b)", hvx_width/1, i8((i16(i8_1) * 63) >> 8));
    check("vshuffo(v*.h,v*.h)", hvx_width/2, u16((u32(u16_1) * 32767) >> 16));
    check("vshuffo(v*.h,v*.h)", hvx_width/2, u16((i32(i16_1) * 16383) >> 16));
    check("vshuffo(v*.h,v*.h)", hvx_width/2, i16((u32(u16_1) * 32767) >> 16));
    check("vshuffo(v*.h,v*.h)", hvx_width/2, i16((i32(i16_1) * 16383) >> 16));

    check("vpacke(v*.h,v*.h)", hvx_width/1, in_u8(2*x));
    check("vpacke(v*.w,v*.w)", hvx_width/2, in_u16(2*x));
    check("vdeal(v*,v*,r*)", hvx_width/4, in_u32(2*x));
    check("vpacko(v*.h,v*.h)", hvx_width/1, in_u8(2*x + 1));
    check("vpacko(v*.w,v*.w)", hvx_width/2, in_u16(2*x + 1));
    check("vdeal(v*,v*,r*)", hvx_width/4, in_u32(2*x + 1));

    check("vlut32(v*.b,v*.b,r*)", hvx_width/1, in_u8(3*x/2));
    check("vlut16(v*.b,v*.h,r*)", hvx_width/2, in_u16(3*x/2));

    check("vlut32(v*.b,v*.b,r*)", hvx_width/1, in_u8(u8_1));
    check("vlut32(v*.b,v*.b,r*)", hvx_width/1, in_u8(clamp(u16_1, 0, 63)));
    check("vlut16(v*.b,v*.h,r*)", hvx_width/2, in_u16(u8_1));
    check("vlut16(v*.b,v*.h,r*)", hvx_width/2, in_u16(clamp(u16_1, 0, 15)));

    check("v*.ub = vpack(v*.h,v*.h):sat", hvx_width/1, u8_sat(i16_1));
    check("v*.b = vpack(v*.h,v*.h):sat", hvx_width/1, i8_sat(i16_1));
    check("v*.uh = vpack(v*.w,v*.w):sat", hvx_width/2, u16_sat(i32_1));
    check("v*.h = vpack(v*.w,v*.w):sat", hvx_width/2, i16_sat(i32_1));

    // vpack doesn't interleave its inputs, which means it doesn't
    // simplify with widening. This is preferable for when the
    // pipeline doesn't widen to begin with, as in the above
    // tests. However, if the pipeline does widen, we want to generate
    // different instructions that have a built in interleaving that
    // we can cancel with the deinterleaving from widening.
    check("v*.ub = vsat(v*.h,v*.h)", hvx_width/1, u8_sat(i16(i8_1) << 8));
    check("v*.uh = vasr(v*.w,v*.w,r*):sat", hvx_width/2, u16_sat(i32(i16_1) << 16));
    check("v*.h = vasr(v*.w,v*.w,r*):sat", hvx_width/2, u8_sat(i32(i16_1) >> 4));
    check("v*.h = vsat(v*.w,v*.w)", hvx_width/2, i16_sat(i32(i16_1) << 16));

    // Also check double saturating narrows.
    check("v*.ub = vpack(v*.h,v*.h):sat", hvx_width/1, u8_sat(i32_1));
    check("v*.b = vpack(v*.h,v*.h):sat", hvx_width/1, i8_sat(i32_1));
    check("v*.h = vsat(v*.w,v*.w)", hvx_width/1, u8_sat(i32(i16_1) << 8));

    check("vround(v*.h,v*.h)", hvx_width/1, u8_sat((i32(i16_1) + 128)/256));
    check("vround(v*.h,v*.h)", hvx_width/1, i8_sat((i32(i16_1) + 128)/256));
    check("vround(v*.w,v*.w)", hvx_width/2, u16_sat((i64(i32_1) + 32768)/65536));
    check("vround(v*.w,v*.w)", hvx_width/2, i16_sat((i64(i32_1) + 32768)/65536));

    check("vshuff(v*,v*,r*)", hvx_width*2, select((x%2) == 0, in_u8(x/2), in_u8((x+16)/2)));
    check("vshuff(v*,v*,r*)", hvx_width*2, select((x%2) == 0, in_i8(x/2), in_i8((x+16)/2)));
    check("vshuff(v*,v*,r*)", (hvx_width*2)/2, select((x%2) == 0, in_u16(x/2), in_u16((x+16)/2)));
    check("vshuff(v*,v*,r*)", (hvx_width*2)/2, select((x%2) == 0, in_i16(x/2), in_i16((x+16)/2)));
    check("vshuff(v*,v*,r*)", (hvx_width*2)/4, select((x%2) == 0, in_u32(x/2), in_u32((x+16)/2)));
    check("vshuff(v*,v*,r*)", (hvx_width*2)/4, select((x%2) == 0, in_i32(x/2), in_i32((x+16)/2)));

    check("vshuff(v*,v*,r*)", hvx_width*2, select((x%2) == 0, u8(x/2), u8(x/2)));
    check("vshuff(v*,v*,r*)", hvx_width*2, select((x%2) == 0, i8(x/2), i8(x/2)));
    check("vshuff(v*,v*,r*)", (hvx_width*2)/2, select((x%2) == 0, u16(x/2), u16(x/2)));
    check("vshuff(v*,v*,r*)", (hvx_width*2)/2, select((x%2) == 0, i16(x/2), i16(x/2)));
    check("vshuff(v*,v*,r*)", (hvx_width*2)/4, select((x%2) == 0, u32(x/2), u32(x/2)));
    check("vshuff(v*,v*,r*)", (hvx_width*2)/4, select((x%2) == 0, i32(x/2), i32(x/2)));

    check("vmax(v*.ub,v*.ub)", hvx_width/1, max(u8_1, u8_2));
    check("vmax(v*.uh,v*.uh)", hvx_width/2, max(u16_1, u16_2));
    check("vmax(v*.h,v*.h)", hvx_width/2, max(i16_1, i16_2));
    check("vmax(v*.w,v*.w)", hvx_width/4, max(i32_1, i32_2));

    check("vmin(v*.ub,v*.ub)", hvx_width/1, min(u8_1, u8_2));
    check("vmin(v*.uh,v*.uh)", hvx_width/2, min(u16_1, u16_2));
    check("vmin(v*.h,v*.h)", hvx_width/2, min(i16_1, i16_2));
    check("vmin(v*.w,v*.w)", hvx_width/4, min(i32_1, i32_2));

    check("vcmp.gt(v*.b,v*.b)", hvx_width/1, select(i8_1 < i8_2, i8_1, i8_2));
    check("vcmp.gt(v*.ub,v*.ub)", hvx_width/1, select(u8_1 < u8_2, u8_1, u8_2));
    check("vcmp.gt(v*.h,v*.h)", hvx_width/2, select(i16_1 < i16_2, i16_1, i16_2));
    check("vcmp.gt(v*.uh,v*.uh)", hvx_width/2, select(u16_1 < u16_2, u16_1, u16_2));
    check("vcmp.gt(v*.w,v*.w)", hvx_width/4, select(i32_1 < i32_2, i32_1, i32_2));
    check("vcmp.gt(v*.uw,v*.uw)", hvx_width/4, select(u32_1 < u32_2, u32_1, u32_2));

    check("vcmp.gt(v*.b,v*.b)", hvx_width/1, select(i8_1 > i8_2, i8_1, i8_2));
    check("vcmp.gt(v*.ub,v*.ub)", hvx_width/1, select(u8_1 > u8_2, u8_1, u8_2));
    check("vcmp.gt(v*.h,v*.h)", hvx_width/2, select(i16_1 > i16_2, i16_1, i16_2));
    check("vcmp.gt(v*.uh,v*.uh)", hvx_width/2, select(u16_1 > u16_2, u16_1, u16_2));
    check("vcmp.gt(v*.w,v*.w)", hvx_width/4, select(i32_1 > i32_2, i32_1, i32_2));
    check("vcmp.gt(v*.uw,v*.uw)", hvx_width/4, select(u32_1 > u32_2, u32_1, u32_2));

    check("vcmp.gt(v*.b,v*.b)", hvx_width/1, select(i8_1 <= i8_2, i8_1, i8_2));
    check("vcmp.gt(v*.ub,v*.ub)", hvx_width/1, select(u8_1 <= u8_2, u8_1, u8_2));
    check("vcmp.gt(v*.h,v*.h)", hvx_width/2, select(i16_1 <= i16_2, i16_1, i16_2));
    check("vcmp.gt(v*.uh,v*.uh)", hvx_width/2, select(u16_1 <= u16_2, u16_1, u16_2));
    check("vcmp.gt(v*.w,v*.w)", hvx_width/4, select(i32_1 <= i32_2, i32_1, i32_2));
    check("vcmp.gt(v*.uw,v*.uw)", hvx_width/4, select(u32_1 <= u32_2, u32_1, u32_2));

    check("vcmp.gt(v*.b,v*.b)", hvx_width/1, select(i8_1 >= i8_2, i8_1, i8_2));
    check("vcmp.gt(v*.ub,v*.ub)", hvx_width/1, select(u8_1 >= u8_2, u8_1, u8_2));
    check("vcmp.gt(v*.h,v*.h)", hvx_width/2, select(i16_1 >= i16_2, i16_1, i16_2));
    check("vcmp.gt(v*.uh,v*.uh)", hvx_width/2, select(u16_1 >= u16_2, u16_1, u16_2));
    check("vcmp.gt(v*.w,v*.w)", hvx_width/4, select(i32_1 >= i32_2, i32_1, i32_2));
    check("vcmp.gt(v*.uw,v*.uw)", hvx_width/4, select(u32_1 >= u32_2, u32_1, u32_2));

    check("vcmp.eq(v*.b,v*.b)", hvx_width/1, select(i8_1 == i8_2, i8_1, i8_2));
    check("vcmp.eq(v*.b,v*.b)", hvx_width/1, select(u8_1 == u8_2, u8_1, u8_2));
    check("vcmp.eq(v*.h,v*.h)", hvx_width/2, select(i16_1 == i16_2, i16_1, i16_2));
    check("vcmp.eq(v*.h,v*.h)", hvx_width/2, select(u16_1 == u16_2, u16_1, u16_2));
    check("vcmp.eq(v*.w,v*.w)", hvx_width/4, select(i32_1 == i32_2, i32_1, i32_2));
    check("vcmp.eq(v*.w,v*.w)", hvx_width/4, select(u32_1 == u32_2, u32_1, u32_2));

    check("vcmp.eq(v*.b,v*.b)", hvx_width/1, select(i8_1 != i8_2, i8_1, i8_2));
    check("vcmp.eq(v*.b,v*.b)", hvx_width/1, select(u8_1 != u8_2, u8_1, u8_2));
    check("vcmp.eq(v*.h,v*.h)", hvx_width/2, select(i16_1 != i16_2, i16_1, i16_2));
    check("vcmp.eq(v*.h,v*.h)", hvx_width/2, select(u16_1 != u16_2, u16_1, u16_2));
    check("vcmp.eq(v*.w,v*.w)", hvx_width/4, select(i32_1 != i32_2, i32_1, i32_2));
    check("vcmp.eq(v*.w,v*.w)", hvx_width/4, select(u32_1 != u32_2, u32_1, u32_2));

    check("vabsdiff(v*.ub,v*.ub)", hvx_width/1, absd(u8_1, u8_2));
    check("vabsdiff(v*.uh,v*.uh)", hvx_width/2, absd(u16_1, u16_2));
    check("vabsdiff(v*.h,v*.h)", hvx_width/2, absd(i16_1, i16_2));
    check("vabsdiff(v*.w,v*.w)", hvx_width/4, absd(i32_1, i32_2));

    check("vand(v*,v*)", hvx_width/1, u8_1 & u8_2);
    check("vand(v*,v*)", hvx_width/2, u16_1 & u16_2);
    check("vand(v*,v*)", hvx_width/4, u32_1 & u32_2);
    check("vor(v*,v*)", hvx_width/1, u8_1 | u8_2);
    check("vor(v*,v*)", hvx_width/2, u16_1 | u16_2);
    check("vor(v*,v*)", hvx_width/4, u32_1 | u32_2);
    check("vxor(v*,v*)", hvx_width/1, u8_1 ^ u8_2);
    check("vxor(v*,v*)", hvx_width/2, u16_1 ^ u16_2);
    check("vxor(v*,v*)", hvx_width/4, u32_1 ^ u32_2);
    check("vnot(v*)", hvx_width/1, ~u8_1);
    check("vnot(v*)", hvx_width/2, ~u16_1);
    check("vnot(v*)", hvx_width/4, ~u32_1);

    check("vsplat(r*)", hvx_width/1, in_u8(0));
    check("vsplat(r*)", hvx_width/2, in_u16(0));
    check("vsplat(r*)", hvx_width/4, in_u32(0));

    check("vmux(q*,v*,v*)", hvx_width/1, select(i8_1 == i8_2, i8_1, i8_2));
    check("vmux(q*,v*,v*)", hvx_width/2, select(i16_1 == i16_2, i16_1, i16_2));
    check("vmux(q*,v*,v*)", hvx_width/4, select(i32_1 == i32_2, i32_1, i32_2));

    check("vabs(v*.h)", hvx_width/2, abs(i16_1));
    check("vabs(v*.w)", hvx_width/4, abs(i32_1));

    check("vmpa(v*.ub,r*.b)", hvx_width/1, i16(u8_1)*2 + i16(u8_2)*3);
    check("vmpa(v*.ub,r*.b)", hvx_width/1, i16(u8_1)*2 + 3*i16(u8_2));
    check("vmpa(v*.ub,r*.b)", hvx_width/1, 2*i16(u8_1) + 3*i16(u8_2));
    check("v*.h += vmpa(v*.ub,r*.b)", hvx_width/1, 2*i16(u8_1) + 3*i16(u8_2) + i16_1);

<<<<<<< HEAD
    // It takes balance_expression_trees to work to be able to generate an accumulating
    // vmpa instruction.
    check("v*.h += vmpa(v*.ub,r*.b)", hvx_width/1,
          i16(u8_1) + 2*i16(u8_2) + 3*i16(u8_3) + 4*i16(u8_4) + i16(u8_5));
=======
    check("vmpa(v*.h,r*.b)", hvx_width/1, i32(i16_1)*2 + i32(i16_2)*3);
    check("vmpa(v*.h,r*.b)", hvx_width/1, i32(i16_1)*2 + 3*i32(i16_2));
    check("vmpa(v*.h,r*.b)", hvx_width/1, 2*i32(i16_1) + 3*i32(i16_2));
    check("v*.w += vmpa(v*.h,r*.b)", hvx_width/1, 2*i32(i16_1) + 3*i32(i16_2) + i32_1);
>>>>>>> 05a4b842

    check("vmpy(v*.ub,v*.ub)", hvx_width/1, u16(u8_1) * u16(u8_2));
    check("vmpy(v*.b,v*.b)", hvx_width/1, i16(i8_1) * i16(i8_2));
    check("vmpy(v*.uh,v*.uh)", hvx_width/2, u32(u16_1) * u32(u16_2));
    check("vmpy(v*.h,v*.h)", hvx_width/2, i32(i16_1) * i32(i16_2));
    check("vmpyi(v*.h,v*.h)", hvx_width/2, i16_1 * i16_2);
    check("vmpyio(v*.w,v*.h)", hvx_width/2, i32_1 * i32(i16_1));
    check("vmpyie(v*.w,v*.uh)", hvx_width/2, i32_1 * i32(u16_1));
    check("vmpy(v*.uh,v*.uh)", hvx_width/2, u32_1 * u32(u16_1));
    check("vmpyieo(v*.h,v*.h)", hvx_width/4, i32_1 * i32_2);
    // The inconsistency in the expected instructions here is
    // correct. For bytes, the unsigned value is first, for half
    // words, the signed value is first.
    check("vmpy(v*.ub,v*.b)", hvx_width/1, i16(u8_1) * i16(i8_2));
    check("vmpy(v*.h,v*.uh)", hvx_width/2, i32(u16_1) * i32(i16_2));
    check("vmpy(v*.ub,v*.b)", hvx_width/1, i16(i8_1) * i16(u8_2));
    check("vmpy(v*.h,v*.uh)", hvx_width/2, i32(i16_1) * i32(u16_2));

    check("vmpy(v*.ub,r*.b)", hvx_width/1, i16(u8_1) * 3);
    check("vmpy(v*.h,r*.h)", hvx_width/2, i32(i16_1) * 10);
    check("vmpy(v*.ub,r*.ub)", hvx_width/1, u16(u8_1) * 3);
    check("vmpy(v*.uh,r*.uh)", hvx_width/2, u32(u16_1) * 10);

    check("vmpy(v*.ub,r*.b)", hvx_width/1, 3*i16(u8_1));
    check("vmpy(v*.h,r*.h)", hvx_width/2, 10*i32(i16_1));
    check("vmpy(v*.ub,r*.ub)", hvx_width/1, 3*u16(u8_1));
    check("vmpy(v*.uh,r*.uh)", hvx_width/2, 10*u32(u16_1));

    check("vmpyi(v*.h,r*.b)", hvx_width/2, i16_1 * 127);
    check("vmpyi(v*.h,r*.b)", hvx_width/2, 127 * i16_1);
    check("vmpyi(v*.w,r*.h)", hvx_width/4, i32_1 * 32767);
    check("vmpyi(v*.w,r*.h)", hvx_width/4, 32767 * i32_1);

    check("v*.h += vmpyi(v*.h,v*.h)", hvx_width/2, i16_1 + i16_2*i16_3);

    check("v*.h += vmpyi(v*.h,r*.b)", hvx_width/2, i16_1 + i16_2 * 127);
    check("v*.w += vmpyi(v*.w,r*.h)", hvx_width/4, i32_1 + i32_2 * 32767);
    check("v*.h += vmpyi(v*.h,r*.b)", hvx_width/2, i16_1 + 127 * i16_2);
    check("v*.w += vmpyi(v*.w,r*.h)", hvx_width/4, i32_1 + 32767 * i32_2);

    check("v*.uh += vmpy(v*.ub,v*.ub)", hvx_width/1, u16_1 + u16(u8_1) * u16(u8_2));
    check("v*.uw += vmpy(v*.uh,v*.uh)", hvx_width/2, u32_1 + u32(u16_1) * u32(u16_2));
    check("v*.h += vmpy(v*.b,v*.b)", hvx_width/1, i16_1 + i16(i8_1) * i16(i8_2));
    check("v*.w += vmpy(v*.h,v*.h)", hvx_width/2, i32_1 + i32(i16_1) * i32(i16_2));

    check("v*.h += vmpy(v*.ub,v*.b)", hvx_width/1, i16_1 + i16(u8_1) * i16(i8_2));
    check("v*.w += vmpy(v*.h,v*.uh)", hvx_width/2, i32_1 + i32(i16_1) * i32(u16_2));
    check("v*.h += vmpy(v*.ub,v*.b)", hvx_width/1, i16_1 + i16(u8_1) * i16(i8_2));
    check("v*.w += vmpy(v*.h,v*.uh)", hvx_width/2, i32_1 + i32(i16_1) * i32(u16_2));

    check("v*.h += vmpy(v*.ub,v*.b)", hvx_width/1, i16_1 + i16(i8_1) * i16(u8_2));
    check("v*.w += vmpy(v*.h,v*.uh)", hvx_width/2, i32_1 + i32(u16_1) * i32(i16_2));
    check("v*.h += vmpy(v*.ub,v*.b)", hvx_width/1, i16_1 + i16(i8_1) * i16(u8_2));
    check("v*.w += vmpy(v*.h,v*.uh)", hvx_width/2, i32_1 + i32(u16_1) * i32(i16_2));

    check("v*.uh += vmpy(v*.ub,r*.ub)", hvx_width/1, u16_1 + u16(u8_1) * 255);
    check("v*.h += vmpy(v*.ub,r*.b)", hvx_width/1, i16_1 + i16(u8_1) * 127);
    check("v*.uw += vmpy(v*.uh,r*.uh)", hvx_width/2, u32_1 + u32(u16_1) * 65535);
    check("v*.uh += vmpy(v*.ub,r*.ub)", hvx_width/1, u16_1 + 255 * u16(u8_1));
    check("v*.h += vmpy(v*.ub,r*.b)", hvx_width/1, i16_1 + 127 * i16(u8_1));
    check("v*.uw += vmpy(v*.uh,r*.uh)", hvx_width/2, u32_1 + 65535 * u32(u16_1));

    check("v*.h += vmpy(v*.ub,r*.b)", hvx_width/1, i16_1 - i16(u8_1) * -127);
    check("v*.h += vmpyi(v*.h,r*.b)", hvx_width/2, i16_1 - i16_2 * -127);

    check("v*.w += vmpy(v*.h,r*.h)", hvx_width/1, i32_1 + i32(i16_1)*32767);
    check("v*.w += vmpy(v*.h,r*.h)", hvx_width/1, i32_1 + 32767*i32(i16_1));

    check("vmpy(v*.h,v*.h):<<1:rnd:sat", hvx_width/2, i16_sat((i32(i16_1)*i32(i16_2) + 16384)/32768));
    check("vmpy(v*.h,r*.h):<<1:sat", hvx_width/2, i16_sat((i32(i16_1)*32767)/32768));
    check("vmpy(v*.h,r*.h):<<1:sat", hvx_width/2, i16_sat((32767*i32(i16_1))/32768));
    check("vmpy(v*.h,r*.h):<<1:rnd:sat", hvx_width/2, i16_sat((i32(i16_1)*32767 + 16384)/32768));
    check("vmpy(v*.h,r*.h):<<1:rnd:sat", hvx_width/2, i16_sat((32767*i32(i16_1) + 16384)/32768));

    check("vmpyo(v*.w,v*.h)", hvx_width/4, i32((i64(i32_1)*i64(i32_2))/(i64(1) << 32)));
    check("vmpyo(v*.w,v*.h):<<1:sat", hvx_width/4, i32_sat((i64(i32_1)*i64(i32_2))/(i64(1) << 31)));
    check("vmpyo(v*.w,v*.h):<<1:rnd:sat", hvx_width/4, i32_sat((i64(i32_1)*i64(i32_2) + (1 << 30))/(i64(1) << 31)));

    check("v*.w += vasl(v*.w,r*)", hvx_width/4, u32_1 + (u32_2 * 8));
    check("v*.w += vasl(v*.w,r*)", hvx_width/4, i32_1 + (i32_2 * 8));
    check("v*.w += vasr(v*.w,r*)", hvx_width/4, i32_1 + (i32_2 / 8));

    check("v*.w += vasl(v*.w,r*)", hvx_width/4, i32_1 + (i32_2 << (y % 32)));
    check("v*.w += vasr(v*.w,r*)", hvx_width/4, i32_1 + (i32_2 >> (y % 32)));

    check("vcl0(v*.uh)", hvx_width/2, count_leading_zeros(u16_1));
    check("vcl0(v*.uw)", hvx_width/4, count_leading_zeros(u32_1));
    check("vnormamt(v*.h)", hvx_width/2, max(count_leading_zeros(i16_1), count_leading_zeros(~i16_1)));
    check("vnormamt(v*.w)", hvx_width/4, max(count_leading_zeros(i32_1), count_leading_zeros(~i32_1)));
    check("vpopcount(v*.h)", hvx_width/2, popcount(u16_1));
}

void check_altivec_all() {
    Expr f32_1 = in_f32(x), f32_2 = in_f32(x+16), f32_3 = in_f32(x+32);
    Expr f64_1 = in_f64(x), f64_2 = in_f64(x+16), f64_3 = in_f64(x+32);
    Expr i8_1  = in_i8(x),  i8_2  = in_i8(x+16),  i8_3  = in_i8(x+32);
    Expr u8_1  = in_u8(x),  u8_2  = in_u8(x+16),  u8_3  = in_u8(x+32);
    Expr i16_1 = in_i16(x), i16_2 = in_i16(x+16), i16_3 = in_i16(x+32);
    Expr u16_1 = in_u16(x), u16_2 = in_u16(x+16), u16_3 = in_u16(x+32);
    Expr i32_1 = in_i32(x), i32_2 = in_i32(x+16), i32_3 = in_i32(x+32);
    Expr u32_1 = in_u32(x), u32_2 = in_u32(x+16), u32_3 = in_u32(x+32);
    Expr i64_1 = in_i64(x), i64_2 = in_i64(x+16), i64_3 = in_i64(x+32);
    Expr u64_1 = in_u64(x), u64_2 = in_u64(x+16), u64_3 = in_u64(x+32);
    //Expr bool_1 = (f32_1 > 0.3f), bool_2 = (f32_1 < -0.3f), bool_3 = (f32_1 != -0.34f);

    // Basic AltiVec SIMD instructions.
    for (int w = 1; w <= 4; w++) {
        // Vector Integer Add Instructions.
        check("vaddsbs", 16*w, i8_sat(i16( i8_1) + i16( i8_2)));
        check("vaddshs", 8*w, i16_sat(i32(i16_1) + i32(i16_2)));
        check("vaddsws", 4*w, i32_sat(i64(i32_1) + i64(i32_2)));
        check("vaddubm", 16*w, i8_1 +  i8_2);
        check("vadduhm", 8*w, i16_1 + i16_2);
        check("vadduwm", 4*w, i32_1 + i32_2);
        check("vaddubs", 16*w, u8(min(u16( u8_1) + u16( u8_2),  max_u8)));
        check("vadduhs", 8*w, u16(min(u32(u16_1) + u32(u16_2), max_u16)));
        check("vadduws", 4*w, u32(min(u64(u32_1) + u64(u32_2), max_u32)));

        // Vector Integer Subtract Instructions.
        check("vsubsbs", 16*w, i8_sat(i16( i8_1) - i16( i8_2)));
        check("vsubshs", 8*w, i16_sat(i32(i16_1) - i32(i16_2)));
        check("vsubsws", 4*w, i32_sat(i64(i32_1) - i64(i32_2)));
        check("vsububm", 16*w, i8_1 -  i8_2);
        check("vsubuhm", 8*w, i16_1 - i16_2);
        check("vsubuwm", 4*w, i32_1 - i32_2);
        check("vsububs", 16*w, u8(max(i16( u8_1) - i16( u8_2), 0)));
        check("vsubuhs", 8*w, u16(max(i32(u16_1) - i32(u16_2), 0)));
        check("vsubuws", 4*w, u32(max(i64(u32_1) - i64(u32_2), 0)));

        // Vector Integer Average Instructions.
        check("vavgsb", 16*w,  i8((i16( i8_1) + i16( i8_2) + 1)/2));
        check("vavgub", 16*w,  u8((u16( u8_1) + u16( u8_2) + 1)/2));
        check("vavgsh",  8*w, i16((i32(i16_1) + i32(i16_2) + 1)/2));
        check("vavguh",  8*w, u16((u32(u16_1) + u32(u16_2) + 1)/2));
        check("vavgsw",  4*w, i32((i64(i32_1) + i64(i32_2) + 1)/2));
        check("vavguw",  4*w, u32((u64(u32_1) + u64(u32_2) + 1)/2));

        // Vector Integer Maximum and Minimum Instructions
        check("vmaxsb", 16*w, max( i8_1, i8_2));
        check("vmaxub", 16*w, max( u8_1, u8_2));
        check("vmaxsh",  8*w, max(i16_1, i16_2));
        check("vmaxuh",  8*w, max(u16_1, u16_2));
        check("vmaxsw",  4*w, max(i32_1, i32_2));
        check("vmaxuw",  4*w, max(u32_1, u32_2));
        check("vminsb", 16*w, min( i8_1, i8_2));
        check("vminub", 16*w, min( u8_1, u8_2));
        check("vminsh",  8*w, min(i16_1, i16_2));
        check("vminuh",  8*w, min(u16_1, u16_2));
        check("vminsw",  4*w, min(i32_1, i32_2));
        check("vminuw",  4*w, min(u32_1, u32_2));

        // Vector Floating-Point Arithmetic Instructions
        check(use_vsx ? "xvaddsp"   : "vaddfp",  4*w, f32_1 + f32_2);
        check(use_vsx ? "xvsubsp"   : "vsubfp",  4*w, f32_1 - f32_2);
        check(use_vsx ? "xvmaddasp" : "vmaddfp", 4*w, f32_1 * f32_2 + f32_3);
        // check("vnmsubfp", 4, f32_1 - f32_2 * f32_3);

        // Vector Floating-Point Maximum and Minimum Instructions
        check("vmaxfp", 4*w, max(f32_1, f32_2));
        check("vminfp", 4*w, min(f32_1, f32_2));
    }

    // Check these if target supports VSX.
    if (use_vsx) {
        for (int w = 1; w <= 4; w++) {
            // VSX Vector Floating-Point Arithmetic Instructions
            check("xvadddp",  2*w, f64_1 + f64_2);
            check("xvmuldp",  2*w, f64_1 * f64_2);
            check("xvsubdp",  2*w, f64_1 - f64_2);
            check("xvaddsp",  4*w, f32_1 + f32_2);
            check("xvmulsp",  4*w, f32_1 * f32_2);
            check("xvsubsp",  4*w, f32_1 - f32_2);
            check("xvmaxdp",  2*w, max(f64_1, f64_2));
            check("xvmindp",  2*w, min(f64_1, f64_2));
        }
    }

    // Check these if target supports POWER ISA 2.07 and above.
    // These also include new instructions in POWER ISA 2.06.
    if (use_power_arch_2_07) {
        for (int w = 1; w <= 4; w++) {
            check("vaddudm", 2*w, i64_1 + i64_2);
            check("vsubudm", 2*w, i64_1 - i64_2);

            check("vmaxsd",  2*w, max(i64_1, i64_2));
            check("vmaxud",  2*w, max(u64_1, u64_2));
            check("vminsd",  2*w, min(i64_1, i64_2));
            check("vminud",  2*w, min(u64_1, u64_2));
        }
    }
}

int main(int argc, char **argv) {
    if (argc > 1) {
        num_processes = 1;
        filter = argv[1];
    }

    // If we're testing everything, fork into many processes
    vector<int> children;
    for (int i = 1; i < num_processes; i++) {
        int pid = fork();
        if (!pid) {
            // I'm a worker
            my_process_id = i;
            children.clear();
            break;
        } else {
            // I'm the master
            children.push_back(pid);
        }
    }

    target = get_target_from_environment();
    target.set_features({Target::NoBoundsQuery, Target::NoAsserts, Target::NoRuntime});

    use_avx512_knl = target.has_feature(Target::AVX512_KNL);
    use_avx512_cannonlake = target.has_feature(Target::AVX512_Cannonlake);
    use_avx512_skylake = use_avx512_cannonlake || target.has_feature(Target::AVX512_Skylake);
    use_avx512 = use_avx512_knl || use_avx512_skylake || use_avx512_cannonlake || target.has_feature(Target::AVX512);
    use_avx2 = use_avx512 || target.has_feature(Target::AVX2);
    use_avx = use_avx2 || target.has_feature(Target::AVX);
    use_sse41 = use_avx || target.has_feature(Target::SSE41);

    // There's no separate target for SSSE3; we currently enable it in
    // lockstep with SSE4.1
    use_ssse3 = use_sse41;
    // There's no separate target for SSS4.2; we currently assume that
    // it should be used iff AVX is being used.
    use_sse42 = use_avx;

    use_vsx = target.has_feature(Target::VSX);
    use_power_arch_2_07 = target.has_feature(Target::POWER_ARCH_2_07);


    ImageParam image_params[] = {
        in_f32 = ImageParam(Float(32), 1, "in_f32"),
        in_f64 = ImageParam(Float(64), 1, "in_f64"),
        in_i8  = ImageParam(Int(8), 1, "in_i8"),
        in_u8  = ImageParam(UInt(8), 1, "in_u8"),
        in_i16 = ImageParam(Int(16), 1, "in_i16"),
        in_u16 = ImageParam(UInt(16), 1, "in_u16"),
        in_i32 = ImageParam(Int(32), 1, "in_i32"),
        in_u32 = ImageParam(UInt(32), 1, "in_u32"),
        in_i64 = ImageParam(Int(64), 1, "in_i64"),
        in_u64 = ImageParam(UInt(64), 1, "in_u64")
    };
    // We are going to call realize, i.e. we are going to JIT code.
    // Not all platforms support JITting. One indirect yet quick
    // way of identifying this is to see if we can run code on the
    // host. This check is in no ways really a complete check, but
    // it works for now.
    if (can_run_code()) {
        for (ImageParam p : image_params) {
            // Make a buffer filled with noise to use as a sample input.
            Buffer<> b(p.type(), {W*4+H, H});
            Expr r;
            if (p.type().is_float()) {
                r = cast(p.type(), random_float() * 1024 - 512);
            } else {
                // Avoid cases where vector vs scalar do different things
                // on signed integer overflow by limiting ourselves to 28
                // bit numbers.
                r = cast(p.type(), random_int() / 4);
            }
            lambda(x, y, r).realize(b);
            p.set(b);
        }
    }
    for (ImageParam p : image_params) {
        p.set_host_alignment(128);
        p.dim(0).set_min(0);
    }

    if (target.arch == Target::X86) {
        check_sse_all();
    } else if (target.arch == Target::ARM) {
        check_neon_all();
    } else if (target.arch == Target::Hexagon) {
        check_hvx_all();
    } else if (target.arch == Target::POWERPC) {
        check_altivec_all();
    }

    // Compile a runtime for this target, for use in the static test.
    compile_standalone_runtime("simd_op_check_runtime.o", target);

    // Wait for any children to terminate
    for (int child : children) {
        int child_status = 0;
        waitpid(child, &child_status, 0);
        if (child_status) {
            failed = true;
        }
    }

    if (!children.empty() && !failed) {
        printf("Success!\n");
    }

    // Avoid any static destructor issues.
    in_f32 = ImageParam();
    in_f64 = ImageParam();
    in_i8  = ImageParam();
    in_u8  = ImageParam();
    in_i16 = ImageParam();
    in_u16 = ImageParam();
    in_i32 = ImageParam();
    in_u32 = ImageParam();
    in_i64 = ImageParam();
    in_u64 = ImageParam();

    return failed ? -1 : 0;
}

#endif<|MERGE_RESOLUTION|>--- conflicted
+++ resolved
@@ -1696,17 +1696,10 @@
     check("vmpa(v*.ub,r*.b)", hvx_width/1, 2*i16(u8_1) + 3*i16(u8_2));
     check("v*.h += vmpa(v*.ub,r*.b)", hvx_width/1, 2*i16(u8_1) + 3*i16(u8_2) + i16_1);
 
-<<<<<<< HEAD
-    // It takes balance_expression_trees to work to be able to generate an accumulating
-    // vmpa instruction.
-    check("v*.h += vmpa(v*.ub,r*.b)", hvx_width/1,
-          i16(u8_1) + 2*i16(u8_2) + 3*i16(u8_3) + 4*i16(u8_4) + i16(u8_5));
-=======
     check("vmpa(v*.h,r*.b)", hvx_width/1, i32(i16_1)*2 + i32(i16_2)*3);
     check("vmpa(v*.h,r*.b)", hvx_width/1, i32(i16_1)*2 + 3*i32(i16_2));
     check("vmpa(v*.h,r*.b)", hvx_width/1, 2*i32(i16_1) + 3*i32(i16_2));
     check("v*.w += vmpa(v*.h,r*.b)", hvx_width/1, 2*i32(i16_1) + 3*i32(i16_2) + i32_1);
->>>>>>> 05a4b842
 
     check("vmpy(v*.ub,v*.ub)", hvx_width/1, u16(u8_1) * u16(u8_2));
     check("vmpy(v*.b,v*.b)", hvx_width/1, i16(i8_1) * i16(i8_2));
