--- conflicted
+++ resolved
@@ -136,11 +136,7 @@
  * field, the device associated with the dev handle will be
  * used. Otherwise if the dev field is 0 and interface is nullptr, an
  * error is returned. */
-<<<<<<< HEAD
 int halide_copy_to_device(void *user_context, struct halide_buffer_t *buf,
-=======
-int halide_copy_to_device(void *user_context, struct buffer_t *buf,
->>>>>>> 431e0137
                           const halide_device_interface_t *device_interface) {
     user_assert(user_context == nullptr) << "Cannot provide user_context to libHalide.a halide_copy_to_device\n";
     Target target(get_host_target());
