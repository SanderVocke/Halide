--- conflicted
+++ resolved
@@ -668,17 +668,6 @@
         return "LoopLevel";
     }
 
-<<<<<<< HEAD
-=======
-    std::string get_default_value() const override {
-        if (def == "undefined") return "LoopLevel()";
-        if (def == "root") return "LoopLevel::root()";
-        if (def == "inline") return "LoopLevel::inlined()";
-        user_error << "LoopLevel value " << def << " not found.\n";
-        return "";
-    }
-
->>>>>>> 7451827c
     std::string get_type_decls() const override {
         return "";
     }
