--- conflicted
+++ resolved
@@ -200,7 +200,6 @@
         }
     }
 
-<<<<<<< HEAD
     // Sort the predicate guards so they are as far outwards as possible.
     // IfInnner should not be reordered to outside of a for loop.
     for (int i = (int)nest.size() - n_predicates_inner - n_predicates; i < (int)nest.size() - n_predicates; i++) {
@@ -242,7 +241,7 @@
             }
         }
     }
-=======
+
     // Sort the ifs so they are as far outwards as possible.
     // BoxesTouched trims the domain of a variable within a scope of if-then-else
     // based on the likely condition. However, it doesn't do it transitively; it
@@ -250,7 +249,6 @@
     // depend on the original variable in the likely condition outside the scope
     // of the if-then-else. That's why it's necessary to move the ifs as far
     // outwards as possible, so that those variables can have tighter bounds.
->>>>>>> 2df04f76
     for (int i = (int)nest.size() - n_predicates; i < (int)nest.size(); i++) {
         // Only push up IfThenElse.
         internal_assert(nest[i].value.defined());
@@ -372,20 +370,12 @@
     // Make any specialized copies
     const vector<Specialization> &specializations = def.specializations();
     for (size_t i = specializations.size(); i > 0; i--) {
-<<<<<<< HEAD
-        Expr c = specializations[i-1].condition;
-        const Definition &s_def = specializations[i-1].definition;
-
-        Stmt then_case =
-            build_provide_loop_nest(func_name, prefix, start_fuse, dims, s_def, is_update);
-
-=======
         const Specialization &s = specializations[i-1];
         Expr c = s.condition;
         const Definition &s_def = s.definition;
         Stmt then_case;
         if (s.failure_message.empty()) {
-            then_case = build_provide_loop_nest(func_name, prefix, dims, s_def, is_update);
+            then_case = build_provide_loop_nest(func_name, prefix, start_fuse, dims, s_def, is_update);
         } else {
             internal_assert(equal(c, const_true()));
             // specialize_fail() should only be possible on the final specialization
@@ -397,7 +387,6 @@
                                      Internal::Call::Extern);
             then_case = AssertStmt::make(const_false(), specialize_fail_error);
         }
->>>>>>> 2df04f76
         stmt = IfThenElse::make(c, then_case, stmt);
     }
 
@@ -2174,15 +2163,16 @@
 
     for (size_t i = fused_groups.size(); i > 0; --i) {
         const vector<string> &group = fused_groups[i-1];
-        vector<Function> funcs(group.size());
-        vector<bool> is_output_list(group.size(), false);
-        for (size_t j = group.size(); j > 0; --j) {
-            funcs[j-1] = env.find(group[j-1])->second;
+        vector<Function> funcs;
+        vector<bool> is_output_list;
+        for (const string &name: group) {
+            Function f = env.find(name)->second;
+            bool is_output = false;
 
             for (Function o : outputs) {
-                is_output_list[j-1] = is_output_list[j-1] | o.same_as(funcs[j-1]);
-            }
-            bool necessary = validate_schedule(funcs[j-1], s, target, is_output_list[j-1], env);
+                is_output = is_output | o.same_as(f);
+            }
+            bool necessary = validate_schedule(f, s, target, is_output, env);
             if (!necessary) {
                 // The way in which the function was referred to in the
                 // function DAG must not actually result in a use in the
@@ -2192,9 +2182,13 @@
                 // definition.
                 continue;
             }
-            any_memoized = any_memoized || funcs[j-1].schedule().memoized();
-        }
-        internal_assert(!group.empty());
+            any_memoized = any_memoized || f.schedule().memoized();
+            funcs.push_back(f);
+            is_output_list.push_back(is_output);
+        }
+        if (funcs.empty()) {
+            continue;
+        }
 
         int relevant_fused_pair = 0;
         for (const auto &pair : funcs[0].definition().schedule().fused_pairs()) {
@@ -2203,7 +2197,7 @@
             }
             relevant_fused_pair += 1;
         }
-        if ((group.size() == 1) && (relevant_fused_pair == 0)) {
+        if ((funcs.size() == 1) && (relevant_fused_pair == 0)) {
             // There is only one function in the group and there is
             // no loop fusion among its definition
             if (funcs[0].can_be_inlined() &&
