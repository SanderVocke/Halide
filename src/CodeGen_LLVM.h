#ifndef HALIDE_CODEGEN_LLVM_H
#define HALIDE_CODEGEN_LLVM_H

/** \file
 *
 * Defines the base-class for all architecture-specific code
 * generators that use llvm.
 */

namespace llvm {
class Value;
class Module;
class Function;
#if LLVM_VERSION >= 39
class IRBuilderDefaultInserter;
#else
template<bool> class IRBuilderDefaultInserter;
#endif
class ConstantFolder;
#if LLVM_VERSION >= 39
template<typename, typename> class IRBuilder;
#else
template<bool, typename, typename> class IRBuilder;
#endif
class LLVMContext;
class Type;
class StructType;
class Instruction;
class CallInst;
class ExecutionEngine;
class AllocaInst;
class Constant;
class Triple;
class MDNode;
class NamedMDNode;
class DataLayout;
class BasicBlock;
class GlobalVariable;
}

#include <map>
#include <string>
#include <vector>
#include <memory>

#include "IRVisitor.h"
#include "Module.h"
#include "Scope.h"
#include "ModulusRemainder.h"
#include "Target.h"

namespace Halide {
namespace Internal {

/** A code generator abstract base class. Actual code generators
 * (e.g. CodeGen_X86) inherit from this. This class is responsible
 * for taking a Halide Stmt and producing llvm bitcode, machine
 * code in an object file, or machine code accessible through a
 * function pointer.
 */
class CodeGen_LLVM : public IRVisitor {
public:
    /** Create an instance of CodeGen_LLVM suitable for the target. */
    static CodeGen_LLVM *new_for_target(const Target &target,
                                        llvm::LLVMContext &context);

    virtual ~CodeGen_LLVM();

    /** Takes a halide Module and compiles it to an llvm Module. */
    virtual std::unique_ptr<llvm::Module> compile(const Module &module);

    /** The target we're generating code for */
    const Target &get_target() const { return target; }

    /** Tell the code generator which LLVM context to use. */
    void set_context(llvm::LLVMContext &context);

    /** Initialize internal llvm state for the enabled targets. */
    static void initialize_llvm();

protected:
    CodeGen_LLVM(Target t);

    /** Compile a specific halide declaration into the llvm Module. */
    // @{
    virtual void compile_func(const LoweredFunc &func, const std::string &simple_name, const std::string &extern_name);
    virtual void compile_buffer(const Buffer<> &buffer);
    // @}

    /** Helper functions for compiling Halide functions to llvm
     * functions. begin_func performs all the work necessary to begin
     * generating code for a function with a given argument list with
     * the IRBuilder. A call to begin_func should be a followed by a
     * call to end_func with the same arguments, to generate the
     * appropriate cleanup code. */
    // @{
    virtual void begin_func(LoweredFunc::LinkageType linkage, const std::string &simple_name,
                            const std::string &extern_name, const std::vector<LoweredArgument> &args);
    virtual void end_func(const std::vector<LoweredArgument> &args);
    // @}

    /** What should be passed as -mcpu, -mattrs, and related for
     * compilation. The architecture-specific code generator should
     * define these. */
    // @{
    virtual std::string mcpu() const = 0;
    virtual std::string mattrs() const = 0;
    virtual bool use_soft_float_abi() const = 0;
    // @}

    /** Should indexing math be promoted to 64-bit on platforms with
     * 64-bit pointers? */
    virtual bool promote_indices() const {return true;}

    /** What's the natural vector bit-width to use for loads, stores, etc. */
    virtual int native_vector_bits() const = 0;

    /** State needed by llvm for code generation, including the
     * current module, function, context, builder, and most recently
     * generated llvm value. */
    //@{
    static bool llvm_initialized;
    static bool llvm_X86_enabled;
    static bool llvm_ARM_enabled;
    static bool llvm_Hexagon_enabled;
    static bool llvm_AArch64_enabled;
    static bool llvm_NVPTX_enabled;
    static bool llvm_Mips_enabled;
    static bool llvm_PowerPC_enabled;

    const Module *input_module;
    std::unique_ptr<llvm::Module> module;
    llvm::Function *function;
    llvm::LLVMContext *context;
#if LLVM_VERSION >= 39
    llvm::IRBuilder<llvm::ConstantFolder, llvm::IRBuilderDefaultInserter> *builder;
#else
    llvm::IRBuilder<true, llvm::ConstantFolder, llvm::IRBuilderDefaultInserter<true>> *builder;
#endif
    llvm::Value *value;
    llvm::MDNode *very_likely_branch;
    std::vector<LoweredArgument> current_function_args;
    //@}

    /** The target we're generating code for */
    Halide::Target target;

    /** Grab all the context specific internal state. */
    virtual void init_context();
    /** Initialize the CodeGen_LLVM internal state to compile a fresh
     * module. This allows reuse of one CodeGen_LLVM object to compiled
     * multiple related modules (e.g. multiple device kernels). */
    virtual void init_module();

    /** Run all of llvm's optimization passes on the module. */
    void optimize_module();

    /** Add an entry to the symbol table, hiding previous entries with
     * the same name. Call this when new values come into scope. */
    void sym_push(const std::string &name, llvm::Value *value);

    /** Remove an entry for the symbol table, revealing any previous
     * entries with the same name. Call this when values go out of
     * scope. */
    void sym_pop(const std::string &name);

    /** Fetch an entry from the symbol table. If the symbol is not
     * found, it either errors out (if the second arg is true), or
     * returns nullptr. */
    llvm::Value* sym_get(const std::string &name,
                         bool must_succeed = true) const;

    /** Test if an item exists in the symbol table. */
    bool sym_exists(const std::string &name) const;

    /** Some useful llvm types */
    // @{
    llvm::Type *void_t, *i1_t, *i8_t, *i16_t, *i32_t, *i64_t, *f16_t, *f32_t, *f64_t;
    llvm::StructType *buffer_t_type,
        *type_t_type,
        *dimension_t_type,
        *metadata_t_type,
        *argument_t_type,
        *scalar_value_t_type,
        *device_interface_t_type;
    // @}

    /** Some useful llvm types for subclasses */
    // @{
    llvm::Type *i8x8, *i8x16, *i8x32;
    llvm::Type *i16x4, *i16x8, *i16x16;
    llvm::Type *i32x2, *i32x4, *i32x8;
    llvm::Type *i64x2, *i64x4;
    llvm::Type *f32x2, *f32x4, *f32x8;
    llvm::Type *f64x2, *f64x4;
    // @}

    /** Some wildcard variables used for peephole optimizations in
     * subclasses */
    // @{
    Expr wild_i8x8, wild_i16x4, wild_i32x2; // 64-bit signed ints
    Expr wild_u8x8, wild_u16x4, wild_u32x2; // 64-bit unsigned ints
    Expr wild_i8x16, wild_i16x8, wild_i32x4, wild_i64x2; // 128-bit signed ints
    Expr wild_u8x16, wild_u16x8, wild_u32x4, wild_u64x2; // 128-bit unsigned ints
    Expr wild_i8x32, wild_i16x16, wild_i32x8, wild_i64x4; // 256-bit signed ints
    Expr wild_u8x32, wild_u16x16, wild_u32x8, wild_u64x4; // 256-bit unsigned ints

    Expr wild_f32x2; // 64-bit floats
    Expr wild_f32x4, wild_f64x2; // 128-bit floats
    Expr wild_f32x8, wild_f64x4; // 256-bit floats

    // Wildcards for a varying number of lanes.
    Expr wild_u1x_, wild_i8x_, wild_u8x_, wild_i16x_, wild_u16x_;
    Expr wild_i32x_, wild_u32x_, wild_i64x_, wild_u64x_;
    Expr wild_f32x_, wild_f64x_;
    Expr min_i8, max_i8, max_u8;
    Expr min_i16, max_i16, max_u16;
    Expr min_i32, max_i32, max_u32;
    Expr min_i64, max_i64, max_u64;
    Expr min_f32, max_f32, min_f64, max_f64;
    // @}

    /** Emit code that evaluates an expression, and return the llvm
     * representation of the result of the expression. */
    llvm::Value *codegen(Expr);


    /** Emit code that runs a statement. */
    void codegen(Stmt);

    /** Codegen a vector Expr by codegenning each lane and combining. */
    void scalarize(Expr);

<<<<<<< HEAD
=======
    /** Take an llvm Value representing a pointer to a buffer_t,
     * and populate the symbol table with its constituent parts.
     */
    virtual void push_buffer(const std::string &name, int dimensions, llvm::Value *buffer, bool global = false);
    virtual void pop_buffer(const std::string &name, int dimensions, bool global = false);

>>>>>>> 68b9cbf7
    /** Some destructors should always be called. Others should only
     * be called if the pipeline is exiting with an error code. */
    enum DestructorType {Always, OnError, OnSuccess};

    /* Call this at the location of object creation to register how an
     * object should be destroyed. This does three things:
     * 1) Emits code here that puts the object in a unique
     * null-initialized stack slot
     * 2) Adds an instruction to the destructor block that calls the
     * destructor on that stack slot if it's not null.
     * 3) Returns that stack slot, so you can neuter the destructor
     * (by storing null to the stack slot) or destroy the object early
     * (by calling trigger_destructor).
     */
    llvm::Value *register_destructor(llvm::Function *destructor_fn, llvm::Value *obj, DestructorType when);

    /** Call a destructor early. Pass in the value returned by register destructor. */
    void trigger_destructor(llvm::Function *destructor_fn, llvm::Value *stack_slot);

    /** Retrieves the block containing the error handling
     * code. Creates it if it doesn't already exist for this
     * function. */
    llvm::BasicBlock *get_destructor_block();

    /** Codegen an assertion. If false, returns the error code (if not
     * null), or evaluates and returns the message, which must be an
     * Int(32) expression. */
    // @{
    void create_assertion(llvm::Value *condition, Expr message, llvm::Value *error_code = nullptr);
    // @}

    /** Return the the pipeline with the given error code. Will run
     * the destructor block. */
    void return_with_error_code(llvm::Value *error_code);

    /** Put a string constant in the module as a global variable and return a pointer to it. */
    llvm::Constant *create_string_constant(const std::string &str);

    /** Put a binary blob in the module as a global variable and return a pointer to it. */
    llvm::Constant *create_binary_blob(const std::vector<char> &data, const std::string &name, bool constant = true);

    /** Widen an llvm scalar into an llvm vector with the given number of lanes. */
    llvm::Value *create_broadcast(llvm::Value *, int lanes);

    /** Generate a pointer into a named buffer at a given index, of a
     * given type. The index counts according to the scalar type of
     * the type passed in. */
    // @{
    llvm::Value *codegen_buffer_pointer(std::string buffer, Type type, llvm::Value *index);
    llvm::Value *codegen_buffer_pointer(std::string buffer, Type type, Expr index);
    // @}

    /** Turn a Halide Type into an llvm::Value representing a constant halide_type_t */
    llvm::Value *make_halide_type_t(Type);

    /** Mark a load or store with type-based-alias-analysis metadata
     * so that llvm knows it can reorder loads and stores across
     * different buffers */
    void add_tbaa_metadata(llvm::Instruction *inst, std::string buffer, Expr index);

    /** Get a unique name for the actual block of memory that an
     * allocate node uses. Used so that alias analysis understands
     * when multiple Allocate nodes shared the same memory. */
    virtual std::string get_allocation_name(const std::string &n) {return n;}

    /** Helpers for implementing fast integer division. */
    // @{
    // Compute high_half(a*b) >> shr. Note that this is a shift in
    // addition to the implicit shift due to taking the upper half of
    // the multiply result.
    virtual Expr mulhi_shr(Expr a, Expr b, int shr);
    // Compute (a+b)/2, assuming a < b.
    virtual Expr sorted_avg(Expr a, Expr b);
    // @}


    using IRVisitor::visit;

    /** Generate code for various IR nodes. These can be overridden by
     * architecture-specific code to perform peephole
     * optimizations. The result of each is stored in \ref value */
    // @{
    virtual void visit(const IntImm *);
    virtual void visit(const UIntImm *);
    virtual void visit(const FloatImm *);
    virtual void visit(const StringImm *);
    virtual void visit(const Cast *);
    virtual void visit(const Variable *);
    virtual void visit(const Add *);
    virtual void visit(const Sub *);
    virtual void visit(const Mul *);
    virtual void visit(const Div *);
    virtual void visit(const Mod *);
    virtual void visit(const Min *);
    virtual void visit(const Max *);
    virtual void visit(const EQ *);
    virtual void visit(const NE *);
    virtual void visit(const LT *);
    virtual void visit(const LE *);
    virtual void visit(const GT *);
    virtual void visit(const GE *);
    virtual void visit(const And *);
    virtual void visit(const Or *);
    virtual void visit(const Not *);
    virtual void visit(const Select *);
    virtual void visit(const Load *);
    virtual void visit(const Ramp *);
    virtual void visit(const Broadcast *);
    virtual void visit(const Call *);
    virtual void visit(const Let *);
    virtual void visit(const LetStmt *);
    virtual void visit(const AssertStmt *);
    virtual void visit(const ProducerConsumer *);
    virtual void visit(const For *);
    virtual void visit(const Store *);
    virtual void visit(const Block *);
    virtual void visit(const IfThenElse *);
    virtual void visit(const Evaluate *);
    virtual void visit(const Shuffle *);
    virtual void visit(const Prefetch *);
    // @}

    /** Generate code for an allocate node. It has no default
     * implementation - it must be handled in an architecture-specific
     * way. */
    virtual void visit(const Allocate *) = 0;

    /** Generate code for a free node. It has no default
     * implementation and must be handled in an architecture-specific
     * way. */
    virtual void visit(const Free *) = 0;

    /** These IR nodes should have been removed during
     * lowering. CodeGen_LLVM will error out if they are present */
    // @{
    virtual void visit(const Provide *);
    virtual void visit(const Realize *);
    // @}

    /** If we have to bail out of a pipeline midway, this should
     * inject the appropriate target-specific cleanup code. */
    virtual void prepare_for_early_exit() {}

    /** Get the llvm type equivalent to the given halide type in the
     * current context. */
    llvm::Type *llvm_type_of(Type);

    /** Perform an alloca at the function entrypoint. Will be cleaned
     * on function exit. */
    llvm::Value *create_alloca_at_entry(llvm::Type *type, int n,
                                        bool zero_initialize = false,
                                        const std::string &name = "");

    /** Which buffers came in from the outside world (and so we can't
     * guarantee their alignment) */
    std::set<std::string> external_buffer;

    /** The user_context argument. May be a constant null if the
     * function is being compiled without a user context. */
    llvm::Value *get_user_context() const;

    /** Implementation of the intrinsic call to
     * interleave_vectors. This implementation allows for interleaving
     * an arbitrary number of vectors.*/
    virtual llvm::Value *interleave_vectors(const std::vector<llvm::Value *> &);

    /** Generate a call to a vector intrinsic or runtime inlined
     * function. The arguments are sliced up into vectors of the width
     * given by 'intrin_lanes', the intrinsic is called on each
     * piece, then the results (if any) are concatenated back together
     * into the original type 't'. For the version that takes an
     * llvm::Type *, the type may be void, so the vector width of the
     * arguments must be specified explicitly as
     * 'called_lanes'. */
    // @{
    llvm::Value *call_intrin(Type t, int intrin_lanes,
                             const std::string &name, std::vector<Expr>);
    llvm::Value *call_intrin(llvm::Type *t, int intrin_lanes,
                             const std::string &name, std::vector<llvm::Value *>);
    // @}

    /** Take a slice of lanes out of an llvm vector. Pads with undefs
     * if you ask for more lanes than the vector has. */
    virtual llvm::Value *slice_vector(llvm::Value *vec, int start, int extent);

    /** Concatenate a bunch of llvm vectors. Must be of the same type. */
    virtual llvm::Value *concat_vectors(const std::vector<llvm::Value *> &);

    /** Create an LLVM shuffle vectors instruction. */
    virtual llvm::Value *shuffle_vectors(llvm::Value *a, llvm::Value *b,
                                         const std::vector<int> &indices);
    /** Shorthand for shuffling a vector with an undef vector. */
    llvm::Value *shuffle_vectors(llvm::Value *v, const std::vector<int> &indices);

    /** Go looking for a vector version of a runtime function. Will
     * return the best match. Matches in the following order:
     *
     * 1) The requested vector width.
     *
     * 2) The width which is the smallest power of two
     * greater than or equal to the vector width.
     *
     * 3) All the factors of 2) greater than one, in decreasing order.
     *
     * 4) The smallest power of two not yet tried.
     *
     * So for a 5-wide vector, it tries: 5, 8, 4, 2, 16.
     *
     * If there's no match, returns (nullptr, 0).
     */
    std::pair<llvm::Function *, int> find_vector_runtime_function(const std::string &name, int lanes);

    /** Get the result of modulus-remainder analysis for a given expr. */
    ModulusRemainder get_alignment_info(Expr e);

private:

    /** All the values in scope at the current code location during
     * codegen. Use sym_push and sym_pop to access. */
    Scope<llvm::Value *> symbol_table;

    /** Alignment info for Int(32) variables in scope. */
    Scope<ModulusRemainder> alignment_info;

    /** String constants already emitted to the module. Tracked to
     * prevent emitting the same string many times. */
    std::map<std::string, llvm::Constant *> string_constants;

    /** A basic block to branch to on error that triggers all
     * destructors. As destructors are registered, code gets added
     * to this block. */
    llvm::BasicBlock *destructor_block;

    /** Embed an instance of halide_filter_metadata_t in the code, using
     * the given name (by convention, this should be ${FUNCTIONNAME}_metadata)
     * as extern "C" linkage. Note that the return value is a function-returning-
     * pointer-to-constant-data.
     */
    llvm::Function* embed_metadata_getter(const std::string &metadata_getter_name,
        const std::string &function_name, const std::vector<LoweredArgument> &args);

    /** Embed a constant expression as a global variable. */
    llvm::Constant *embed_constant_expr(Expr e);

    llvm::Function *add_argv_wrapper(const std::string &name);

    llvm::Value *codegen_dense_vector_load(const Load *load, llvm::Value *vpred = nullptr);

    virtual void codegen_predicated_vector_load(const Load *op);
    virtual void codegen_predicated_vector_store(const Store *op);
};

}

/** Given a Halide module, generate an llvm::Module. */
EXPORT std::unique_ptr<llvm::Module> codegen_llvm(const Module &module,
                                                  llvm::LLVMContext &context);

}

#endif<|MERGE_RESOLUTION|>--- conflicted
+++ resolved
@@ -231,15 +231,6 @@
     /** Codegen a vector Expr by codegenning each lane and combining. */
     void scalarize(Expr);
 
-<<<<<<< HEAD
-=======
-    /** Take an llvm Value representing a pointer to a buffer_t,
-     * and populate the symbol table with its constituent parts.
-     */
-    virtual void push_buffer(const std::string &name, int dimensions, llvm::Value *buffer, bool global = false);
-    virtual void pop_buffer(const std::string &name, int dimensions, bool global = false);
-
->>>>>>> 68b9cbf7
     /** Some destructors should always be called. Others should only
      * be called if the pipeline is exiting with an error code. */
     enum DestructorType {Always, OnError, OnSuccess};
