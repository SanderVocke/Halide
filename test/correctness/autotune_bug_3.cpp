--- conflicted
+++ resolved
@@ -3,14 +3,11 @@
 
 using namespace Halide;
 
-<<<<<<< HEAD
-int my_trace(const char *function, int event_type, int parent_id,
-=======
-void my_trace(void *user_context, const char *function, int event_type,
->>>>>>> 0a2ad9f2
-              int type_code, int bits, int width,
-              int value_index, const void *value,
-              int num_int_args, const int *int_args) {
+int my_trace(void *user_context, const char *function,
+             int event_type, int parent_id,
+             int type_code, int bits, int width,
+             int value_index, const void *value,
+             int num_int_args, const int *int_args) {
     // The schedule implies that f will be stored from 0 to 8
     if (event_type == 2) {
         if (int_args[1] < 8) {
