#include <stdio.h>
#include <Halide.h>
using namespace Halide;

int main(int argc, char **argv) {

    Func f, g, h; Var x, y;

    h(x) = x;
    g(x) = h(x-1) + h(x+1);
    f(x, y) = (g(x-1) + g(x+1)) + y;

    h.compute_root();
    g.compute_root();

<<<<<<< HEAD
    Target target = get_target_from_environment();
    if (target.has_gpu()) {
        f.gpu_tile(x, y, 16, 16, GPU_DEFAULT);
        g.gpu_tile(x, 128, GPU_DEFAULT);
        h.gpu_tile(x, 128, GPU_DEFAULT);
=======
    Target target = get_jit_target_from_environment();
    if (target.features & Target::CUDA) {
        f.cuda_tile(x, y, 16, 16);
        g.cuda_tile(x, 128);
        h.cuda_tile(x, 128);
    }
    if (target.features & Target::OpenCL) {
        f.cuda_tile(x, y, 16, 16);
        g.cuda_tile(x, 128);
        h.cuda_tile(x, 128);
>>>>>>> 76820c83
    }


    Image<int> out = f.realize(32, 32, target);

    for (int y = 0; y < 32; y++) {
        for (int x = 0; x < 32; x++) {
            if (out(x, y) != x*4 + y) {
                printf("out(%d, %d) = %d instead of %d\n", x, y, out(x, y), x*4+y);
                return -1;
            }
        }
    }

    printf("Success!\n");
    return 0;
}<|MERGE_RESOLUTION|>--- conflicted
+++ resolved
@@ -13,26 +13,12 @@
     h.compute_root();
     g.compute_root();
 
-<<<<<<< HEAD
     Target target = get_target_from_environment();
     if (target.has_gpu()) {
         f.gpu_tile(x, y, 16, 16, GPU_DEFAULT);
         g.gpu_tile(x, 128, GPU_DEFAULT);
         h.gpu_tile(x, 128, GPU_DEFAULT);
-=======
-    Target target = get_jit_target_from_environment();
-    if (target.features & Target::CUDA) {
-        f.cuda_tile(x, y, 16, 16);
-        g.cuda_tile(x, 128);
-        h.cuda_tile(x, 128);
     }
-    if (target.features & Target::OpenCL) {
-        f.cuda_tile(x, y, 16, 16);
-        g.cuda_tile(x, 128);
-        h.cuda_tile(x, 128);
->>>>>>> 76820c83
-    }
-
 
     Image<int> out = f.realize(32, 32, target);
 
